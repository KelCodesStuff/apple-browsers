--- conflicted
+++ resolved
@@ -85,15 +85,12 @@
 /* Display name for search passwords widget in widget gallery */
 "widget.gallery.passwords.display.name" = "Wyszukaj hasła";
 
-<<<<<<< HEAD
-=======
 /* Description of medium quickActions widget in widget gallery */
 "widget.gallery.quickactions.medium.display.description" = "Skróty do ulubionych działań.";
 
 /* Display name for medium quick actions widget in widget gallery */
 "widget.gallery.quickactions.medium.display.name" = "Skróty";
 
->>>>>>> 961a28a7
 /* Description of search and favorites widget in widget gallery */
 "widget.gallery.search.and.favorites.description" = "Prywatnie przeszukuj lub odwiedzaj swoje ulubione witryny za pomocą jednego dotknięcia.";
 
