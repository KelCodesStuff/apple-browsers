--- conflicted
+++ resolved
@@ -91,14 +91,6 @@
     var duckPlayerAutoplay: Bool { get set }
     var duckPlayerNativeUISERPEnabled: Bool { get set }
     var duckPlayerNativeYoutubeMode: NativeDuckPlayerYoutubeMode { get set }
-<<<<<<< HEAD
     var duckPlayerNativeUIPrimingModalPresentedCount: Int { get set }
     var duckPlayerNativeUIPrimingModalTimeSinceLastPresented: Int { get set }
-}
-
-protocol AppDebugSettings {
-    var onboardingHighlightsEnabled: Bool { get set }
-    var onboardingAddToDockState: OnboardingAddToDockState { get set }
-=======
->>>>>>> d2181d1c
 }