{
  "pins" : [
    {
      "identity" : "apple-toolbox",
      "kind" : "remoteSourceControl",
      "location" : "https://github.com/duckduckgo/apple-toolbox.git",
      "state" : {
        "revision" : "ab53ca41e9044a20eab7e53249526fadcf9acc9f",
        "version" : "3.1.1"
      }
    },
    {
      "identity" : "barebonesbrowser",
      "kind" : "remoteSourceControl",
      "location" : "https://github.com/duckduckgo/BareBonesBrowser.git",
      "state" : {
        "revision" : "31e5bfedc3c2ca005640c4bf2b6959d69b0e18b9",
        "version" : "0.1.0"
      }
    },
    {
      "identity" : "bloom_cpp",
      "kind" : "remoteSourceControl",
      "location" : "https://github.com/duckduckgo/bloom_cpp.git",
      "state" : {
        "revision" : "8076199456290b61b4544bf2f4caf296759906a0",
        "version" : "3.0.0"
      }
    },
    {
      "identity" : "browserserviceskit",
      "kind" : "remoteSourceControl",
      "location" : "https://github.com/duckduckgo/BrowserServicesKit",
      "state" : {
<<<<<<< HEAD
        "revision" : "7c41d69a93bbe80639fb7489e2018e5957ac2b5c",
        "version" : "143.0.0"
=======
        "revision" : "35730c74d0600a57d90690867722ea2b615b6935",
        "version" : "141.1.2-1"
>>>>>>> 1342d8f9
      }
    },
    {
      "identity" : "content-scope-scripts",
      "kind" : "remoteSourceControl",
      "location" : "https://github.com/duckduckgo/content-scope-scripts",
      "state" : {
        "revision" : "1bb3bc5eb565735051f342a87b5405d4374876c7",
        "version" : "5.12.0"
      }
    },
    {
      "identity" : "duckduckgo-autofill",
      "kind" : "remoteSourceControl",
      "location" : "https://github.com/duckduckgo/duckduckgo-autofill.git",
      "state" : {
        "revision" : "6053999d6af384a716ab0ce7205dbab5d70ed1b3",
        "version" : "11.0.1"
      }
    },
    {
      "identity" : "grdb.swift",
      "kind" : "remoteSourceControl",
      "location" : "https://github.com/duckduckgo/GRDB.swift.git",
      "state" : {
        "revision" : "9f049d7b97b1e68ffd86744b500660d34a9e79b8",
        "version" : "2.3.0"
      }
    },
    {
      "identity" : "lottie-spm",
      "kind" : "remoteSourceControl",
      "location" : "https://github.com/airbnb/lottie-spm.git",
      "state" : {
        "revision" : "3bd43e12d6fb54654366a61f7cfaca787318b8ce",
        "version" : "4.4.1"
      }
    },
    {
      "identity" : "ohhttpstubs",
      "kind" : "remoteSourceControl",
      "location" : "https://github.com/AliSoftware/OHHTTPStubs.git",
      "state" : {
        "revision" : "12f19662426d0434d6c330c6974d53e2eb10ecd9",
        "version" : "9.1.0"
      }
    },
    {
      "identity" : "openssl-xcframework",
      "kind" : "remoteSourceControl",
      "location" : "https://github.com/duckduckgo/OpenSSL-XCFramework",
      "state" : {
        "revision" : "b75ab2c0405860bb2616db71b9a456acb118c21a",
        "version" : "3.1.4000"
      }
    },
    {
      "identity" : "privacy-dashboard",
      "kind" : "remoteSourceControl",
      "location" : "https://github.com/duckduckgo/privacy-dashboard",
      "state" : {
        "revision" : "14b13d0c3db38f471ce4ba1ecb502ee1986c84d7",
        "version" : "3.5.0"
      }
    },
    {
      "identity" : "punycodeswift",
      "kind" : "remoteSourceControl",
      "location" : "https://github.com/gumob/PunycodeSwift.git",
      "state" : {
        "revision" : "4356ec54e073741449640d3d50a1fd24fd1e1b8b",
        "version" : "2.1.0"
      }
    },
    {
      "identity" : "sparkle",
      "kind" : "remoteSourceControl",
      "location" : "https://github.com/sparkle-project/Sparkle.git",
      "state" : {
        "revision" : "0a4caaf7a81eea2cece651ef4b17331fa0634dff",
        "version" : "2.6.0"
      }
    },
    {
      "identity" : "swift-argument-parser",
      "kind" : "remoteSourceControl",
      "location" : "https://github.com/apple/swift-argument-parser.git",
      "state" : {
        "revision" : "46989693916f56d1186bd59ac15124caef896560",
        "version" : "1.3.1"
      }
    },
    {
      "identity" : "swift-snapshot-testing",
      "kind" : "remoteSourceControl",
      "location" : "https://github.com/pointfreeco/swift-snapshot-testing",
      "state" : {
        "revision" : "5b0c434778f2c1a4c9b5ebdb8682b28e84dd69bd",
        "version" : "1.15.4"
      }
    },
    {
      "identity" : "swift-syntax",
      "kind" : "remoteSourceControl",
      "location" : "https://github.com/apple/swift-syntax",
      "state" : {
        "revision" : "64889f0c732f210a935a0ad7cda38f77f876262d",
        "version" : "509.1.1"
      }
    },
    {
      "identity" : "swifter",
      "kind" : "remoteSourceControl",
      "location" : "https://github.com/httpswift/swifter.git",
      "state" : {
        "revision" : "9483a5d459b45c3ffd059f7b55f9638e268632fd",
        "version" : "1.5.0"
      }
    },
    {
      "identity" : "sync_crypto",
      "kind" : "remoteSourceControl",
      "location" : "https://github.com/duckduckgo/sync_crypto",
      "state" : {
        "revision" : "2ab6ab6f0f96b259c14c2de3fc948935fc16ac78",
        "version" : "0.2.0"
      }
    },
    {
      "identity" : "trackerradarkit",
      "kind" : "remoteSourceControl",
      "location" : "https://github.com/duckduckgo/TrackerRadarKit",
      "state" : {
        "revision" : "6c84fd19139414fc0edbf9673ade06e532a564f0",
        "version" : "2.0.0"
      }
    },
    {
      "identity" : "wireguard-apple",
      "kind" : "remoteSourceControl",
      "location" : "https://github.com/duckduckgo/wireguard-apple",
      "state" : {
        "revision" : "13fd026384b1af11048451061cc1b21434990668",
        "version" : "1.1.3"
      }
    }
  ],
  "version" : 2
}<|MERGE_RESOLUTION|>--- conflicted
+++ resolved
@@ -32,13 +32,8 @@
       "kind" : "remoteSourceControl",
       "location" : "https://github.com/duckduckgo/BrowserServicesKit",
       "state" : {
-<<<<<<< HEAD
-        "revision" : "7c41d69a93bbe80639fb7489e2018e5957ac2b5c",
-        "version" : "143.0.0"
-=======
-        "revision" : "35730c74d0600a57d90690867722ea2b615b6935",
-        "version" : "141.1.2-1"
->>>>>>> 1342d8f9
+        "revision" : "dedd5ef4cc71379e43cbd8244374a53043163e21",
+        "version" : "143.0.1"
       }
     },
     {
