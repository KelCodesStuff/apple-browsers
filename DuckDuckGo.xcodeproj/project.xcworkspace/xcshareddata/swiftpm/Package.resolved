--- conflicted
+++ resolved
@@ -32,13 +32,8 @@
       "kind" : "remoteSourceControl",
       "location" : "https://github.com/duckduckgo/BrowserServicesKit",
       "state" : {
-<<<<<<< HEAD
-        "revision" : "de8a98b389d2df8b2b2366202b286e8e7ef431f0",
-        "version" : "161.1.1"
-=======
-        "revision" : "27b2330b2c65779760d55e866ed0fa6182b2fce4",
-        "version" : "159.0.2-1"
->>>>>>> 378a292c
+        "revision" : "cde956dec771bb7196ab3f4b07e00254e433d58d",
+        "version" : "161.1.2"
       }
     },
     {
