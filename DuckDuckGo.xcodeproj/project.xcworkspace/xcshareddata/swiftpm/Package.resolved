--- conflicted
+++ resolved
@@ -6,11 +6,7 @@
         "repositoryURL": "https://github.com/duckduckgo/BrowserServicesKit.git",
         "state": {
           "branch": null,
-<<<<<<< HEAD
-          "revision": "be84a3b281920cdd2805398960eff43fe9267607",
-=======
           "revision": "d9ebd24d7c61c4b3025bd029577bfe6c06f3c2b9",
->>>>>>> b12a66bf
           "version": null
         }
       },
