--- conflicted
+++ resolved
@@ -15,13 +15,8 @@
         "repositoryURL": "https://github.com/DuckDuckGo/BrowserServicesKit",
         "state": {
           "branch": null,
-<<<<<<< HEAD
-          "revision": "b97c451037f7a24aef6389be8252df301d2294cd",
-          "version": "84.1.1"
-=======
           "revision": "99a64f24becbb11d8ea9da1d2df1ca270e5318a3",
           "version": "83.0.0-3"
->>>>>>> 66d3d1df
         }
       },
       {
