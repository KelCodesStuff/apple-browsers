{
  "pins" : [
    {
      "identity" : "apple-toolbox",
      "kind" : "remoteSourceControl",
      "location" : "https://github.com/duckduckgo/apple-toolbox.git",
      "state" : {
        "revision" : "0c13c5f056805f2d403618ccc3bfb833c303c68d",
        "version" : "3.1.2"
      }
    },
    {
      "identity" : "barebonesbrowser",
      "kind" : "remoteSourceControl",
      "location" : "https://github.com/duckduckgo/BareBonesBrowser.git",
      "state" : {
        "revision" : "31e5bfedc3c2ca005640c4bf2b6959d69b0e18b9",
        "version" : "0.1.0"
      }
    },
    {
      "identity" : "bloom_cpp",
      "kind" : "remoteSourceControl",
      "location" : "https://github.com/duckduckgo/bloom_cpp.git",
      "state" : {
        "revision" : "8076199456290b61b4544bf2f4caf296759906a0",
        "version" : "3.0.0"
      }
    },
    {
      "identity" : "browserserviceskit",
      "kind" : "remoteSourceControl",
      "location" : "https://github.com/duckduckgo/BrowserServicesKit",
      "state" : {
<<<<<<< HEAD
        "revision" : "a3bd039e78e75e0ad36dffbf1874b555738f22af",
        "version" : "171.2.0"
=======
        "revision" : "298e20a06c5a60f5ccf85bce9f0930b36779ab74",
        "version" : "171.1.1"
>>>>>>> 9c822666
      }
    },
    {
      "identity" : "content-scope-scripts",
      "kind" : "remoteSourceControl",
      "location" : "https://github.com/duckduckgo/content-scope-scripts",
      "state" : {
<<<<<<< HEAD
        "revision" : "d0d4f28bbe2fd44cbc5db5f109bb8453699308a3",
        "version" : "6.1.0"
=======
        "revision" : "dc26bfc6e33ad9c79a719b7f21d5ca0564db1859",
        "version" : "6.3.0"
>>>>>>> 9c822666
      }
    },
    {
      "identity" : "duckduckgo-autofill",
      "kind" : "remoteSourceControl",
      "location" : "https://github.com/duckduckgo/duckduckgo-autofill.git",
      "state" : {
        "revision" : "2b81745565db09eee8c1cd44d38eefa1011a9f0a",
        "version" : "12.0.1"
      }
    },
    {
      "identity" : "grdb.swift",
      "kind" : "remoteSourceControl",
      "location" : "https://github.com/duckduckgo/GRDB.swift.git",
      "state" : {
        "revision" : "9f049d7b97b1e68ffd86744b500660d34a9e79b8",
        "version" : "2.3.0"
      }
    },
    {
      "identity" : "gzipswift",
      "kind" : "remoteSourceControl",
      "location" : "https://github.com/1024jp/GzipSwift.git",
      "state" : {
        "revision" : "731037f6cc2be2ec01562f6597c1d0aa3fe6fd05",
        "version" : "6.0.1"
      }
    },
    {
      "identity" : "lottie-spm",
      "kind" : "remoteSourceControl",
      "location" : "https://github.com/airbnb/lottie-spm",
      "state" : {
        "revision" : "1d29eccc24cc8b75bff9f6804155112c0ffc9605",
        "version" : "4.4.3"
      }
    },
    {
      "identity" : "ohhttpstubs",
      "kind" : "remoteSourceControl",
      "location" : "https://github.com/AliSoftware/OHHTTPStubs.git",
      "state" : {
        "revision" : "12f19662426d0434d6c330c6974d53e2eb10ecd9",
        "version" : "9.1.0"
      }
    },
    {
      "identity" : "openssl-xcframework",
      "kind" : "remoteSourceControl",
      "location" : "https://github.com/duckduckgo/OpenSSL-XCFramework",
      "state" : {
        "revision" : "b75ab2c0405860bb2616db71b9a456acb118c21a",
        "version" : "3.1.4000"
      }
    },
    {
      "identity" : "privacy-dashboard",
      "kind" : "remoteSourceControl",
      "location" : "https://github.com/duckduckgo/privacy-dashboard",
      "state" : {
        "revision" : "348594efe2cd40ef156e915c272d02ec22f1903f",
        "version" : "4.2.0"
      }
    },
    {
      "identity" : "punycodeswift",
      "kind" : "remoteSourceControl",
      "location" : "https://github.com/gumob/PunycodeSwift.git",
      "state" : {
        "revision" : "4356ec54e073741449640d3d50a1fd24fd1e1b8b",
        "version" : "2.1.0"
      }
    },
    {
      "identity" : "sparkle",
      "kind" : "remoteSourceControl",
      "location" : "https://github.com/sparkle-project/Sparkle.git",
      "state" : {
        "revision" : "b456fd404954a9e13f55aa0c88cd5a40b8399638",
        "version" : "2.6.3"
      }
    },
    {
      "identity" : "swift-argument-parser",
      "kind" : "remoteSourceControl",
      "location" : "https://github.com/apple/swift-argument-parser.git",
      "state" : {
        "revision" : "0fbc8848e389af3bb55c182bc19ca9d5dc2f255b",
        "version" : "1.4.0"
      }
    },
    {
      "identity" : "swift-snapshot-testing",
      "kind" : "remoteSourceControl",
      "location" : "https://github.com/pointfreeco/swift-snapshot-testing",
      "state" : {
        "revision" : "5b0c434778f2c1a4c9b5ebdb8682b28e84dd69bd",
        "version" : "1.15.4"
      }
    },
    {
      "identity" : "swift-syntax",
      "kind" : "remoteSourceControl",
      "location" : "https://github.com/apple/swift-syntax",
      "state" : {
        "revision" : "64889f0c732f210a935a0ad7cda38f77f876262d",
        "version" : "509.1.1"
      }
    },
    {
      "identity" : "swifter",
      "kind" : "remoteSourceControl",
      "location" : "https://github.com/httpswift/swifter.git",
      "state" : {
        "revision" : "9483a5d459b45c3ffd059f7b55f9638e268632fd",
        "version" : "1.5.0"
      }
    },
    {
      "identity" : "sync_crypto",
      "kind" : "remoteSourceControl",
      "location" : "https://github.com/duckduckgo/sync_crypto",
      "state" : {
        "revision" : "2ab6ab6f0f96b259c14c2de3fc948935fc16ac78",
        "version" : "0.2.0"
      }
    },
    {
      "identity" : "trackerradarkit",
      "kind" : "remoteSourceControl",
      "location" : "https://github.com/duckduckgo/TrackerRadarKit",
      "state" : {
        "revision" : "1403e17eeeb8493b92fb9d11eb8c846bb9776581",
        "version" : "2.1.2"
      }
    },
    {
      "identity" : "wireguard-apple",
      "kind" : "remoteSourceControl",
      "location" : "https://github.com/duckduckgo/wireguard-apple",
      "state" : {
        "revision" : "13fd026384b1af11048451061cc1b21434990668",
        "version" : "1.1.3"
      }
    }
  ],
  "version" : 2
}<|MERGE_RESOLUTION|>--- conflicted
+++ resolved
@@ -32,13 +32,8 @@
       "kind" : "remoteSourceControl",
       "location" : "https://github.com/duckduckgo/BrowserServicesKit",
       "state" : {
-<<<<<<< HEAD
-        "revision" : "a3bd039e78e75e0ad36dffbf1874b555738f22af",
-        "version" : "171.2.0"
-=======
-        "revision" : "298e20a06c5a60f5ccf85bce9f0930b36779ab74",
-        "version" : "171.1.1"
->>>>>>> 9c822666
+        "revision" : "09844ec2d0c9d2312e02c90527e8df063db89318",
+        "version" : "171.2.1"
       }
     },
     {
@@ -46,13 +41,8 @@
       "kind" : "remoteSourceControl",
       "location" : "https://github.com/duckduckgo/content-scope-scripts",
       "state" : {
-<<<<<<< HEAD
-        "revision" : "d0d4f28bbe2fd44cbc5db5f109bb8453699308a3",
-        "version" : "6.1.0"
-=======
         "revision" : "dc26bfc6e33ad9c79a719b7f21d5ca0564db1859",
         "version" : "6.3.0"
->>>>>>> 9c822666
       }
     },
     {
