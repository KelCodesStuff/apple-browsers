//
//  NavigationBarViewController.swift
//
//  Copyright © 2020 DuckDuckGo. All rights reserved.
//
//  Licensed under the Apache License, Version 2.0 (the "License");
//  you may not use this file except in compliance with the License.
//  You may obtain a copy of the License at
//
//  http://www.apache.org/licenses/LICENSE-2.0
//
//  Unless required by applicable law or agreed to in writing, software
//  distributed under the License is distributed on an "AS IS" BASIS,
//  WITHOUT WARRANTIES OR CONDITIONS OF ANY KIND, either express or implied.
//  See the License for the specific language governing permissions and
//  limitations under the License.
//

import Cocoa
import Combine
import Common
import BrowserServicesKit
import NetworkProtection
import NetworkProtectionIPC
import NetworkProtectionUI

#if SUBSCRIPTION
import Subscription
import SubscriptionUI
#endif

// swiftlint:disable:next type_body_length
final class NavigationBarViewController: NSViewController {

    enum Constants {
        static let downloadsButtonAutoHidingInterval: TimeInterval = 5 * 60
        static let homeButtonSeparatorSpacing: CGFloat = 12
    }

    @IBOutlet weak var goBackButton: NSButton!
    @IBOutlet weak var goForwardButton: NSButton!
    @IBOutlet weak var refreshOrStopButton: NSButton!
    @IBOutlet weak var optionsButton: NSButton!
    @IBOutlet weak var bookmarkListButton: MouseOverButton!
    @IBOutlet weak var passwordManagementButton: MouseOverButton!
    @IBOutlet weak var homeButton: MouseOverButton!
    @IBOutlet weak var homeButtonSeparator: NSBox!
    @IBOutlet weak var downloadsButton: MouseOverButton!
    @IBOutlet weak var networkProtectionButton: MouseOverButton!
    @IBOutlet weak var navigationButtons: NSStackView!
    @IBOutlet weak var addressBarContainer: NSView!
    @IBOutlet weak var daxLogo: NSImageView!
    @IBOutlet weak var addressBarStack: NSStackView!

    @IBOutlet var addressBarLeftToNavButtonsConstraint: NSLayoutConstraint!
    @IBOutlet var addressBarProportionalWidthConstraint: NSLayoutConstraint!
    @IBOutlet var navigationBarButtonsLeadingConstraint: NSLayoutConstraint!
    @IBOutlet var addressBarTopConstraint: NSLayoutConstraint!
    @IBOutlet var addressBarBottomConstraint: NSLayoutConstraint!
    @IBOutlet var addressBarHeightConstraint: NSLayoutConstraint!
    @IBOutlet var buttonsTopConstraint: NSLayoutConstraint!
    @IBOutlet var logoWidthConstraint: NSLayoutConstraint!

    private let downloadListCoordinator: DownloadListCoordinator

    lazy var downloadsProgressView: CircularProgressView = {
        let bounds = downloadsButton.bounds
        let width: CGFloat = 27.0
        let frame = NSRect(x: (bounds.width - width) * 0.5, y: (bounds.height - width) * 0.5, width: width, height: width)
        let progressView = CircularProgressView(frame: frame)
        downloadsButton.addSubview(progressView)
        return progressView
    }()

    var addressBarViewController: AddressBarViewController?

    private var tabCollectionViewModel: TabCollectionViewModel
    private let isBurner: Bool

    // swiftlint:disable weak_delegate
    private let goBackButtonMenuDelegate: NavigationButtonMenuDelegate
    private let goForwardButtonMenuDelegate: NavigationButtonMenuDelegate
    // swiftlint:enable weak_delegate

    private var popovers: NavigationBarPopovers

    var isDownloadsPopoverShown: Bool {
        popovers.isDownloadsPopoverShown
    }
    var isAutoFillAutosaveMessageVisible: Bool = false

    private var urlCancellable: AnyCancellable?
    private var selectedTabViewModelCancellable: AnyCancellable?
    private var credentialsToSaveCancellable: AnyCancellable?
    private var vpnToggleCancellable: AnyCancellable?
    private var passwordManagerNotificationCancellable: AnyCancellable?
    private var pinnedViewsNotificationCancellable: AnyCancellable?
    private var navigationButtonsCancellables = Set<AnyCancellable>()
    private var downloadsCancellables = Set<AnyCancellable>()
    private var cancellables = Set<AnyCancellable>()

    @UserDefaultsWrapper(key: .homeButtonPosition, defaultValue: .right)
    static private var homeButtonPosition: HomeButtonPosition
    static private let homeButtonTag = 3
    static private let homeButtonLeftPosition = 0

    private let networkProtectionButtonModel: NetworkProtectionNavBarButtonModel
    private let networkProtectionFeatureActivation: NetworkProtectionFeatureActivation

    static func create(tabCollectionViewModel: TabCollectionViewModel, isBurner: Bool,
                       networkProtectionFeatureActivation: NetworkProtectionFeatureActivation = NetworkProtectionKeychainTokenStore(),
                       downloadListCoordinator: DownloadListCoordinator = .shared,
                       networkProtectionPopoverManager: NetPPopoverManager,
                       networkProtectionStatusReporter: NetworkProtectionStatusReporter,
                       autofillPopoverPresenter: AutofillPopoverPresenter) -> NavigationBarViewController {
        NSStoryboard(name: "NavigationBar", bundle: nil).instantiateInitialController { coder in
            self.init(coder: coder, tabCollectionViewModel: tabCollectionViewModel, isBurner: isBurner, networkProtectionFeatureActivation: networkProtectionFeatureActivation, downloadListCoordinator: downloadListCoordinator, networkProtectionPopoverManager: networkProtectionPopoverManager, networkProtectionStatusReporter: networkProtectionStatusReporter, autofillPopoverPresenter: autofillPopoverPresenter)
        }!
    }

    init?(coder: NSCoder, tabCollectionViewModel: TabCollectionViewModel, isBurner: Bool, networkProtectionFeatureActivation: NetworkProtectionFeatureActivation, downloadListCoordinator: DownloadListCoordinator, networkProtectionPopoverManager: NetPPopoverManager, networkProtectionStatusReporter: NetworkProtectionStatusReporter, autofillPopoverPresenter: AutofillPopoverPresenter) {

        self.popovers = NavigationBarPopovers(networkProtectionPopoverManager: networkProtectionPopoverManager, autofillPopoverPresenter: autofillPopoverPresenter)
        self.tabCollectionViewModel = tabCollectionViewModel
        self.networkProtectionButtonModel = NetworkProtectionNavBarButtonModel(popoverManager: networkProtectionPopoverManager, statusReporter: networkProtectionStatusReporter)
        self.isBurner = isBurner
        self.networkProtectionFeatureActivation = networkProtectionFeatureActivation
        self.downloadListCoordinator = downloadListCoordinator
        goBackButtonMenuDelegate = NavigationButtonMenuDelegate(buttonType: .back, tabCollectionViewModel: tabCollectionViewModel)
        goForwardButtonMenuDelegate = NavigationButtonMenuDelegate(buttonType: .forward, tabCollectionViewModel: tabCollectionViewModel)
        super.init(coder: coder)
    }

    required init?(coder: NSCoder) {
        fatalError("NavigationBarViewController: Bad initializer")
    }

    override func viewDidLoad() {
        super.viewDidLoad()

        view.wantsLayer = true
        view.layer?.masksToBounds = false
        addressBarContainer.wantsLayer = true
        addressBarContainer.layer?.masksToBounds = false

        setupNavigationButtonMenus()
        subscribeToSelectedTabViewModel()
        listenToVPNToggleNotifications()
        listenToPasswordManagerNotifications()
        listenToPinningManagerNotifications()
        listenToMessageNotifications()
        subscribeToDownloads()
        addContextMenu()

        optionsButton.sendAction(on: .leftMouseDown)
        bookmarkListButton.sendAction(on: .leftMouseDown)
        downloadsButton.sendAction(on: .leftMouseDown)
        networkProtectionButton.sendAction(on: .leftMouseDown)
        passwordManagementButton.sendAction(on: .leftMouseDown)

        optionsButton.toolTip = UserText.applicationMenuTooltip
        optionsButton.setAccessibilityIdentifier("NavigationBarViewController.optionsButton")

        networkProtectionButton.toolTip = UserText.networkProtectionButtonTooltip

        setupNetworkProtectionButton()

#if DEBUG || REVIEW
        addDebugNotificationListeners()
#endif
    }

    override func viewWillAppear() {
        updateDownloadsButton()
        updatePasswordManagementButton()
        updateBookmarksButton()
        updateHomeButton()

        if view.window?.isPopUpWindow == true {
            goBackButton.isHidden = true
            goForwardButton.isHidden = true
            refreshOrStopButton.isHidden = true
            optionsButton.isHidden = true
            homeButton.isHidden = true
            homeButtonSeparator.isHidden = true
            addressBarTopConstraint.constant = 0
            addressBarBottomConstraint.constant = 0
            addressBarLeftToNavButtonsConstraint.isActive = false
            addressBarProportionalWidthConstraint.isActive = false
            navigationBarButtonsLeadingConstraint.isActive = false

            // This pulls the dashboard button to the left for the popup
            NSLayoutConstraint.activate(addressBarStack.addConstraints(to: view, [
                .leading: .leading(multiplier: 1.0, const: 72)
            ]))
        }
    }

    @IBSegueAction func createAddressBarViewController(_ coder: NSCoder) -> AddressBarViewController? {
        guard let addressBarViewController = AddressBarViewController(coder: coder,
                                                                      tabCollectionViewModel: tabCollectionViewModel,
                                                                      isBurner: isBurner) else {
            fatalError("NavigationBarViewController: Failed to init AddressBarViewController")
        }

        self.addressBarViewController = addressBarViewController
        return addressBarViewController
    }

    @IBAction func goBackAction(_ sender: NSButton) {
        guard let selectedTabViewModel = tabCollectionViewModel.selectedTabViewModel else {
            os_log("%s: Selected tab view model is nil", type: .error, className)
            return
        }

        if NSApp.isCommandPressed,
           // don‘t open a new tab when the window is cmd-clicked in background
           sender.window?.isKeyWindow == true && NSApp.isActive,
           let backItem = selectedTabViewModel.tab.webView.backForwardList.backItem {
            openBackForwardHistoryItemInNewChildTab(with: backItem.url)
        } else {
            selectedTabViewModel.tab.goBack()
        }
    }

    @IBAction func goForwardAction(_ sender: NSButton) {
        guard let selectedTabViewModel = tabCollectionViewModel.selectedTabViewModel else {
            os_log("%s: Selected tab view model is nil", type: .error, className)
            return
        }

        if NSApp.isCommandPressed,
           // don‘t open a new tab when the window is cmd-clicked in background
           sender.window?.isKeyWindow == true && NSApp.isActive,
           let forwardItem = selectedTabViewModel.tab.webView.backForwardList.forwardItem {
            openBackForwardHistoryItemInNewChildTab(with: forwardItem.url)
        } else {
            selectedTabViewModel.tab.goForward()
        }
    }

    private func openBackForwardHistoryItemInNewChildTab(with url: URL) {
        let tab = Tab(content: .url(url, source: .historyEntry), parentTab: tabCollectionViewModel.selectedTabViewModel?.tab, shouldLoadInBackground: true, burnerMode: tabCollectionViewModel.burnerMode)
        tabCollectionViewModel.insert(tab, selected: false)
    }

    @IBAction func refreshOrStopAction(_ sender: NSButton) {
        guard let selectedTabViewModel = tabCollectionViewModel.selectedTabViewModel else {
            os_log("%s: Selected tab view model is nil", type: .error, className)
            return
        }

        if selectedTabViewModel.isLoading {
            selectedTabViewModel.tab.stopLoading()
        } else {
            selectedTabViewModel.reload()
        }
    }

    @IBAction func homeButtonAction(_ sender: NSButton) {
        guard let selectedTabViewModel = tabCollectionViewModel.selectedTabViewModel else {
            os_log("%s: Selected tab view model is nil", type: .error, className)
            return
        }
        selectedTabViewModel.tab.openHomePage()
    }

    @IBAction func optionsButtonAction(_ sender: NSButton) {
        let internalUserDecider = NSApp.delegateTyped.internalUserDecider
        let menu = MoreOptionsMenu(tabCollectionViewModel: tabCollectionViewModel,
                                   passwordManagerCoordinator: PasswordManagerCoordinator.shared,
                                   internalUserDecider: internalUserDecider)
        menu.actionDelegate = self
        let location = NSPoint(x: -menu.size.width + sender.bounds.width, y: sender.bounds.height + 4)
        menu.popUp(positioning: nil, at: location, in: sender)
    }

    @IBAction func bookmarksButtonAction(_ sender: NSButton) {
        popovers.bookmarksButtonPressed(anchorView: bookmarkListButton,
                                        popoverDelegate: self,
                                        tab: tabCollectionViewModel.selectedTabViewModel?.tab)
    }

    @IBAction func passwordManagementButtonAction(_ sender: NSButton) {
        popovers.passwordManagementButtonPressed(usingView: passwordManagementButton, withDelegate: self)
    }

    @IBAction func networkProtectionButtonAction(_ sender: NSButton) {
        toggleNetworkProtectionPopover()
    }

    private func toggleNetworkProtectionPopover() {
        let featureVisibility = DefaultNetworkProtectionVisibility()
        guard featureVisibility.isNetworkProtectionBetaVisible() else {
            featureVisibility.disableForWaitlistUsers()
            LocalPinningManager.shared.unpin(.networkProtection)
            return
        }

        #if SUBSCRIPTION
        if DefaultSubscriptionFeatureAvailability().isFeatureAvailable {
            let accountManager = AccountManager(subscriptionAppGroup: Bundle.main.appGroup(bundle: .subs))
            let networkProtectionTokenStorage = NetworkProtectionKeychainTokenStore()

            if accountManager.accessToken != nil && (try? networkProtectionTokenStorage.fetchToken()) == nil {
                print("[NetP Subscription] Got access token but not auth token, meaning token exchange failed")
                return
            }
        }
        #endif

<<<<<<< HEAD
        // 1. If the user is on the waitlist but hasn't been invited or accepted terms and conditions, show the waitlist screen.
        // 2. If the user has no waitlist state but has an auth token, show the NetP popover.
        // 3. If the user has no state of any kind, show the waitlist screen.

        if NetworkProtectionWaitlist().shouldShowWaitlistViewController {
            NetworkProtectionWaitlistViewControllerPresenter.show()
        } else if NetworkProtectionKeychainTokenStore().isFeatureActivated {
            popovers.toggleNetworkProtectionPopover(usingView: networkProtectionButton, withDelegate: networkProtectionButtonModel)
        } else {
            NetworkProtectionWaitlistViewControllerPresenter.show()
=======
        // Note: the following code is quite contrived but we're aiming to hotfix issues without mixing subscription and
        // waitlist logic.  This should be cleaned up once waitlist can safely be removed.

        if DefaultSubscriptionFeatureAvailability().isFeatureAvailable {
            if NetworkProtectionKeychainTokenStore().isFeatureActivated {
                popovers.toggleNetworkProtectionPopover(usingView: networkProtectionButton, withDelegate: networkProtectionButtonModel)
            }
        } else {
            // 1. If the user is on the waitlist but hasn't been invited or accepted terms and conditions, show the waitlist screen.
            // 2. If the user has no waitlist state but has an auth token, show the NetP popover.
            // 3. If the user has no state of any kind, show the waitlist screen.

            if NetworkProtectionWaitlist().shouldShowWaitlistViewController {
                NetworkProtectionWaitlistViewControllerPresenter.show()
                DailyPixel.fire(pixel: .networkProtectionWaitlistIntroDisplayed, frequency: .dailyAndCount)
            } else if NetworkProtectionKeychainTokenStore().isFeatureActivated {
                popovers.toggleNetworkProtectionPopover(usingView: networkProtectionButton, withDelegate: networkProtectionButtonModel)
            } else {
                NetworkProtectionWaitlistViewControllerPresenter.show()
            }
>>>>>>> fb1e132c
        }
    }

    @IBAction func downloadsButtonAction(_ sender: NSButton) {
        toggleDownloadsPopover(keepButtonVisible: false)
    }

    override func mouseDown(with event: NSEvent) {
        if let menu = view.menu, NSEvent.isContextClick(event) {
            NSMenu.popUpContextMenu(menu, with: event, for: view)
            return
        }

        super.mouseDown(with: event)
    }

    func listenToVPNToggleNotifications() {
        vpnToggleCancellable = NotificationCenter.default.publisher(for: .ToggleNetworkProtectionInMainWindow).receive(on: DispatchQueue.main).sink { [weak self] _ in
            guard self?.view.window?.isKeyWindow == true else {
                return
            }

            self?.toggleNetworkProtectionPopover()
        }
    }

    func listenToPasswordManagerNotifications() {
        passwordManagerNotificationCancellable = NotificationCenter.default.publisher(for: .PasswordManagerChanged).sink { [weak self] _ in
            self?.updatePasswordManagementButton()
        }
    }

    func listenToPinningManagerNotifications() {
        pinnedViewsNotificationCancellable = NotificationCenter.default.publisher(for: .PinnedViewsChanged).sink { [weak self] notification in
            guard let self = self else {
                return
            }

            if let userInfo = notification.userInfo as? [String: Any],
               let viewType = userInfo[LocalPinningManager.pinnedViewChangedNotificationViewTypeKey] as? String,
               let view = PinnableView(rawValue: viewType) {
                switch view {
                case .autofill:
                    self.updatePasswordManagementButton()
                case .bookmarks:
                    self.updateBookmarksButton()
                case .downloads:
                    self.updateDownloadsButton(updatingFromPinnedViewsNotification: true)
                case .homeButton:
                    self.updateHomeButton()
                case .networkProtection:
                    self.networkProtectionButtonModel.updateVisibility()
                }
            } else {
                assertionFailure("Failed to get changed pinned view type")
                self.updateBookmarksButton()
                self.updatePasswordManagementButton()
            }
        }
    }

    func listenToMessageNotifications() {
        NotificationCenter.default.addObserver(self,
                                               selector: #selector(showFireproofingFeedback(_:)),
                                               name: FireproofDomains.Constants.newFireproofDomainNotification,
                                               object: nil)

        NotificationCenter.default.addObserver(self,
                                               selector: #selector(showPrivateEmailCopiedToClipboard(_:)),
                                               name: Notification.Name.privateEmailCopiedToClipboard,
                                               object: nil)

        NotificationCenter.default.addObserver(self,
                                               selector: #selector(showLoginAutosavedFeedback(_:)),
                                               name: .loginAutoSaved,
                                               object: nil)

        NotificationCenter.default.addObserver(self,
                                               selector: #selector(showAutoconsentFeedback(_:)),
                                               name: AutoconsentUserScript.newSitePopupHiddenNotification,
                                               object: nil)

        UserDefaults.netP
            .publisher(for: \.networkProtectionShouldShowVPNUninstalledMessage)
            .receive(on: DispatchQueue.main)
            .sink { [weak self] shouldShowUninstalledMessage in
                if shouldShowUninstalledMessage {
                    self?.showVPNUninstalledFeedback()
                    UserDefaults.netP.networkProtectionShouldShowVPNUninstalledMessage = false
                }
            }
            .store(in: &cancellables)
    }

    @objc private func showVPNUninstalledFeedback() {
        guard view.window?.isKeyWindow == true else { return }

        DispatchQueue.main.async {
            let viewController = PopoverMessageViewController(message: "DuckDuckGo VPN was uninstalled")
            viewController.show(onParent: self, relativeTo: self.optionsButton)
        }
    }

    @objc private func showPrivateEmailCopiedToClipboard(_ sender: Notification) {
        guard view.window?.isKeyWindow == true else { return }

        DispatchQueue.main.async {
            let viewController = PopoverMessageViewController(message: UserText.privateEmailCopiedToClipboard)
            viewController.show(onParent: self, relativeTo: self.optionsButton)
        }
    }

    @objc private func showFireproofingFeedback(_ sender: Notification) {
        guard view.window?.isKeyWindow == true,
              let domain = sender.userInfo?[FireproofDomains.Constants.newFireproofDomainKey] as? String else { return }

        DispatchQueue.main.async {
            let viewController = PopoverMessageViewController(message: UserText.domainIsFireproof(domain: domain))
            viewController.show(onParent: self, relativeTo: self.optionsButton)
        }
    }

    @objc private func showLoginAutosavedFeedback(_ sender: Notification) {
        guard view.window?.isKeyWindow == true,
              let account = sender.object as? SecureVaultModels.WebsiteAccount else { return }

        guard let domain = account.domain else {
            return
        }

        DispatchQueue.main.async {

            let action = {
                self.showPasswordManagerPopover(selectedWebsiteAccount: account)
            }
            let popoverMessage = PopoverMessageViewController(message: UserText.passwordManagerAutosavePopoverText(domain: domain),
                                                              image: .passwordManagement,
                                                              buttonText: UserText.passwordManagerAutosaveButtonText,
                                                              buttonAction: action,
                                                              onDismiss: {
                                                                    self.isAutoFillAutosaveMessageVisible = false
                                                                    self.passwordManagementButton.isHidden = !LocalPinningManager.shared.isPinned(.autofill)
            }
                                                              )
            self.isAutoFillAutosaveMessageVisible = true
            self.passwordManagementButton.isHidden = false
            popoverMessage.show(onParent: self, relativeTo: self.passwordManagementButton)
        }
    }

    @objc private func showAutoconsentFeedback(_ sender: Notification) {
        guard view.window?.isKeyWindow == true,
              let topUrl = sender.userInfo?["topUrl"] as? URL,
              let isCosmetic = sender.userInfo?["isCosmetic"] as? Bool
        else { return }

        DispatchQueue.main.async { [weak self] in
            guard let self = self, self.tabCollectionViewModel.selectedTabViewModel?.tab.url == topUrl else {
                return // if the tab is not active, don't show the popup
            }
            let animationType: NavigationBarBadgeAnimationView.AnimationType = isCosmetic ? .cookiePopupHidden : .cookiePopupManaged
            self.addressBarViewController?.addressBarButtonsViewController?.showBadgeNotification(animationType)
        }
    }

    func toggleDownloadsPopover(keepButtonVisible: Bool) {

        downloadsButton.isHidden = false
        if keepButtonVisible {
            setDownloadButtonHidingTimer()
        }

        popovers.toggleDownloadsPopover(usingView: downloadsButton, popoverDelegate: self, downloadsDelegate: self)
    }

    func showPasswordManagerPopover(selectedCategory: SecureVaultSorting.Category?) {
        popovers.showPasswordManagementPopover(selectedCategory: selectedCategory,
                                               usingView: passwordManagementButton,
                                               withDelegate: self)
    }

    func showPasswordManagerPopover(selectedWebsiteAccount: SecureVaultModels.WebsiteAccount) {
        popovers.showPasswordManagerPopover(selectedWebsiteAccount: selectedWebsiteAccount,
                                                     usingView: passwordManagementButton,
                                                     withDelegate: self)
    }

    private func setupNavigationButtonMenus() {
        let backButtonMenu = NSMenu()
        backButtonMenu.delegate = goBackButtonMenuDelegate
        goBackButton.menu = backButtonMenu
        let forwardButtonMenu = NSMenu()
        forwardButtonMenu.delegate = goForwardButtonMenuDelegate
        goForwardButton.menu = forwardButtonMenu

        goBackButton.toolTip = UserText.navigateBackTooltip
        goForwardButton.toolTip = UserText.navigateForwardTooltip
        refreshOrStopButton.toolTip = UserText.refreshPageTooltip
    }

    private func subscribeToSelectedTabViewModel() {
        selectedTabViewModelCancellable = tabCollectionViewModel.$selectedTabViewModel.receive(on: DispatchQueue.main).sink { [weak self] _ in
            self?.subscribeToNavigationActionFlags()
            self?.subscribeToCredentialsToSave()
            self?.subscribeToTabContent()
        }
    }

    private func subscribeToTabContent() {
        urlCancellable = tabCollectionViewModel.selectedTabViewModel?.tab.$content
            .receive(on: DispatchQueue.main)
            .sink(receiveValue: { [weak self] _ in
                self?.updatePasswordManagementButton()
            })
    }

    enum AddressBarSizeClass {
        case `default`
        case homePage
        case popUpWindow

        fileprivate var height: CGFloat {
            switch self {
            case .homePage: 52
            case .popUpWindow: 42
            case .default: 48
            }
        }

        fileprivate var topPadding: CGFloat {
            switch self {
            case .homePage: 16
            case .popUpWindow: 0
            case .default: 6
            }
        }

        fileprivate var bottomPadding: CGFloat {
            switch self {
            case .homePage: 2
            case .popUpWindow: 0
            case .default: 6
            }
        }

        fileprivate var logoWidth: CGFloat {
            switch self {
            case .homePage: 44
            case .popUpWindow, .default: 0
            }
        }

        fileprivate var isLogoVisible: Bool {
            switch self {
            case .homePage: true
            case .popUpWindow, .default: false
            }
        }
    }

    private var daxFadeInAnimation: DispatchWorkItem?
    private var heightChangeAnimation: DispatchWorkItem?
    func resizeAddressBar(for sizeClass: AddressBarSizeClass, animated: Bool) {
        daxFadeInAnimation?.cancel()
        heightChangeAnimation?.cancel()

        daxLogo.alphaValue = !sizeClass.isLogoVisible ? 1 : 0 // initial value to animate from

        let performResize = { [weak self] in
            guard let self else { return }

            let height: NSLayoutConstraint = animated ? addressBarHeightConstraint.animator() : addressBarHeightConstraint
            height.constant = sizeClass.height

            let barTop: NSLayoutConstraint = animated ? addressBarTopConstraint.animator() : addressBarTopConstraint
            barTop.constant = sizeClass.topPadding

            let bottom: NSLayoutConstraint = animated ? addressBarBottomConstraint.animator() : addressBarBottomConstraint
            bottom.constant = sizeClass.bottomPadding

            let logoWidth: NSLayoutConstraint = animated ? logoWidthConstraint.animator() : logoWidthConstraint
            logoWidth.constant = sizeClass.logoWidth
        }

        let heightChange: DispatchWorkItem
        if animated {
            heightChange = DispatchWorkItem {
                NSAnimationContext.runAnimationGroup { ctx in
                    ctx.duration = 0.1
                    performResize()
                }
            }
            let fadeIn = DispatchWorkItem { [weak self] in
                guard let self else { return }
                NSAnimationContext.runAnimationGroup { ctx in
                    ctx.duration = 0.2
                    self.daxLogo.alphaValue = sizeClass.isLogoVisible ? 1 : 0
                }
            }
            DispatchQueue.main.asyncAfter(deadline: .now() + 0.1, execute: fadeIn)
            self.daxFadeInAnimation = fadeIn
        } else {
            daxLogo.alphaValue = sizeClass.isLogoVisible ? 1 : 0
            heightChange = DispatchWorkItem {
                performResize()
            }
        }
        DispatchQueue.main.async(execute: heightChange)
        self.heightChangeAnimation = heightChange
    }

    private func subscribeToDownloads() {
        downloadListCoordinator.updates
            .throttle(for: 1.0, scheduler: DispatchQueue.main, latest: true)
            .sink { [weak self] update in
                guard let self else { return }

                let shouldShowPopover = update.kind == .updated
                && DownloadsPreferences.shared.shouldOpenPopupOnCompletion
                && update.item.destinationURL != nil
                && update.item.tempURL == nil
                && !update.item.isBurner
                && WindowControllersManager.shared.lastKeyMainWindowController?.window === downloadsButton.window

                if shouldShowPopover {
                    self.popovers.showDownloadsPopoverAndAutoHide(usingView: downloadsButton,
                                                                  popoverDelegate: self,
                                                                  downloadsDelegate: self)
                } else {
                    if update.item.isBurner {
                        invalidateDownloadButtonHidingTimer()
                        updateDownloadsButton(updatingFromPinnedViewsNotification: false)
                    }
                }
                updateDownloadsButton()
            }
            .store(in: &downloadsCancellables)
        downloadListCoordinator.progress.publisher(for: \.totalUnitCount)
            .combineLatest(downloadListCoordinator.progress.publisher(for: \.completedUnitCount))
            .throttle(for: 0.2, scheduler: DispatchQueue.main, latest: true)
            .map { (total, completed) -> Double? in
                guard total > 0, completed < total else { return nil }
                return Double(completed) / Double(total)
            }
            .sink { [weak downloadsProgressView] progress in
                downloadsProgressView?.setProgress(progress, animated: true)
            }
            .store(in: &downloadsCancellables)
    }

    private func addContextMenu() {
        let menu = NSMenu()
        menu.delegate = self
        self.view.menu = menu
    }

    private func updatePasswordManagementButton() {
        let menu = NSMenu()
        let title = LocalPinningManager.shared.shortcutTitle(for: .autofill)
        menu.addItem(withTitle: title, action: #selector(toggleAutofillPanelPinning), keyEquivalent: "")

        passwordManagementButton.menu = menu
        passwordManagementButton.toolTip = UserText.autofillShortcutTooltip

        let url = tabCollectionViewModel.selectedTabViewModel?.tab.content.url

        passwordManagementButton.image = .passwordManagement

        if popovers.hasAnySavePopoversVisible() {
            return
        }

        if popovers.isPasswordManagementDirty {
            passwordManagementButton.image = .passwordManagementDirty
            return
        }

        if LocalPinningManager.shared.isPinned(.autofill) {
            passwordManagementButton.isHidden = false
        } else {
            passwordManagementButton.isHidden = !popovers.isPasswordManagementPopoverShown && !isAutoFillAutosaveMessageVisible
        }

        popovers.passwordManagementDomain = nil
        guard let url = url, let domain = url.host else {
            return
        }
        popovers.passwordManagementDomain = domain
    }

    private func updateHomeButton() {
        let menu = NSMenu()

        homeButton.menu = menu
        homeButton.toolTip = UserText.homeButtonTooltip

        if LocalPinningManager.shared.isPinned(.homeButton) {
            homeButton.isHidden = false

            if let homeButtonView = navigationButtons.arrangedSubviews.first(where: { $0.tag == Self.homeButtonTag }) {
                navigationButtons.removeArrangedSubview(homeButtonView)
                if Self.homeButtonPosition == .left {
                    navigationButtons.insertArrangedSubview(homeButtonView, at: Self.homeButtonLeftPosition)
                    homeButtonSeparator.isHidden = false

                    // Set spacing/size for the separator
                    navigationButtons.setCustomSpacing(Constants.homeButtonSeparatorSpacing, after: navigationButtons.views[0])
                    navigationButtons.setCustomSpacing(Constants.homeButtonSeparatorSpacing, after: navigationButtons.views[1])
                } else {
                    navigationButtons.insertArrangedSubview(homeButtonView, at: navigationButtons.arrangedSubviews.count)
                    homeButtonSeparator.isHidden = true
                }
            }
        } else {
            homeButton.isHidden = true
            homeButtonSeparator.isHidden = true
        }
    }

    private func updateDownloadsButton(updatingFromPinnedViewsNotification: Bool = false) {
        let menu = NSMenu()
        let title = LocalPinningManager.shared.shortcutTitle(for: .downloads)
        menu.addItem(withTitle: title, action: #selector(toggleDownloadsPanelPinning(_:)), keyEquivalent: "")

        downloadsButton.menu = menu
        downloadsButton.toolTip = UserText.downloadsShortcutTooltip

        if LocalPinningManager.shared.isPinned(.downloads) {
            downloadsButton.isHidden = false
            return
        }

        let hasActiveDownloads = downloadListCoordinator.hasActiveDownloads
        downloadsButton.image = hasActiveDownloads ? .downloadsActive : .downloads
        let isTimerActive = downloadsButtonHidingTimer != nil

        if popovers.isDownloadsPopoverShown {
            downloadsButton.isHidden = false
        } else {
            downloadsButton.isHidden = !(hasActiveDownloads || isTimerActive)
        }

        if !downloadsButton.isHidden { setDownloadButtonHidingTimer() }
        downloadsButton.isMouseDown = popovers.isDownloadsPopoverShown

        // If the user has selected Hide Downloads from the navigation bar context menu, and no downloads are active, then force it to be hidden
        // even if the timer is active.
        if updatingFromPinnedViewsNotification {
            if !LocalPinningManager.shared.isPinned(.downloads) {
                invalidateDownloadButtonHidingTimer()
                downloadsButton.isHidden = !hasActiveDownloads
            }
        }
    }

    private var downloadsButtonHidingTimer: Timer?
    private func setDownloadButtonHidingTimer() {
        guard downloadsButtonHidingTimer == nil else { return }

        let timerBlock: (Timer) -> Void = { [weak self] _ in
            guard let self = self else { return }

            self.invalidateDownloadButtonHidingTimer()
            self.hideDownloadButtonIfPossible()
        }

        downloadsButtonHidingTimer = Timer.scheduledTimer(withTimeInterval: Constants.downloadsButtonAutoHidingInterval,
                                                          repeats: false,
                                                          block: timerBlock)
    }

    private func invalidateDownloadButtonHidingTimer() {
        self.downloadsButtonHidingTimer?.invalidate()
        self.downloadsButtonHidingTimer = nil
    }

    private func hideDownloadButtonIfPossible() {
        if LocalPinningManager.shared.isPinned(.downloads) ||
            downloadListCoordinator.hasActiveDownloads ||
            popovers.isDownloadsPopoverShown { return }

        downloadsButton.isHidden = true
    }

    private func updateBookmarksButton() {
        let menu = NSMenu()
        let title = LocalPinningManager.shared.shortcutTitle(for: .bookmarks)
        menu.addItem(withTitle: title, action: #selector(toggleBookmarksPanelPinning(_:)), keyEquivalent: "")

        bookmarkListButton.menu = menu
        bookmarkListButton.toolTip = UserText.bookmarksShortcutTooltip

        if LocalPinningManager.shared.isPinned(.bookmarks) {
            bookmarkListButton.isHidden = false
        } else {
            bookmarkListButton.isHidden = !popovers.bookmarkListPopoverShown
        }
    }

    private func subscribeToCredentialsToSave() {
        credentialsToSaveCancellable = tabCollectionViewModel.selectedTabViewModel?.tab.autofillDataToSavePublisher
            .receive(on: DispatchQueue.main)
            .sink { [weak self] data in
                guard let self, let data else { return }
                self.promptToSaveAutofillData(data)
                self.tabCollectionViewModel.selectedTabViewModel?.tab.resetAutofillData()
            }
    }

    private func promptToSaveAutofillData(_ data: AutofillData) {
        let autofillPreferences = AutofillPreferences()

        if autofillPreferences.askToSaveUsernamesAndPasswords, let credentials = data.credentials {
            os_log("Presenting Save Credentials popover", log: .passwordManager)
            popovers.displaySaveCredentials(credentials,
                                            automaticallySaved: data.automaticallySavedCredentials,
                                            usingView: passwordManagementButton,
                                            withDelegate: self)
        } else if autofillPreferences.askToSavePaymentMethods, let card = data.creditCard {
            os_log("Presenting Save Payment Method popover", log: .passwordManager)
            popovers.displaySavePaymentMethod(card,
                                              usingView: passwordManagementButton,
                                              withDelegate: self)
        } else if autofillPreferences.askToSaveAddresses, let identity = data.identity {
            os_log("Presenting Save Identity popover", log: .passwordManager)
            popovers.displaySaveIdentity(identity,
                                         usingView: passwordManagementButton,
                                         withDelegate: self)
        } else {
            os_log("Received save autofill data call, but there was no data to present", log: .passwordManager)
        }
    }

    private func subscribeToNavigationActionFlags() {
        navigationButtonsCancellables.removeAll()
        guard let selectedTabViewModel = tabCollectionViewModel.selectedTabViewModel else { return }

        selectedTabViewModel.$canGoBack
            .removeDuplicates()
            .assign(to: \.isEnabled, onWeaklyHeld: goBackButton)
            .store(in: &navigationButtonsCancellables)

        selectedTabViewModel.$canGoForward
            .removeDuplicates()
            .assign(to: \.isEnabled, onWeaklyHeld: goForwardButton)
            .store(in: &navigationButtonsCancellables)

        Publishers.CombineLatest(selectedTabViewModel.$canReload, selectedTabViewModel.$isLoading)
            .map({
                $0.canReload || $0.isLoading
            } as ((canReload: Bool, isLoading: Bool)) -> Bool)
            .removeDuplicates()
            .assign(to: \.isEnabled, onWeaklyHeld: refreshOrStopButton)
            .store(in: &navigationButtonsCancellables)

        selectedTabViewModel.$isLoading
            .removeDuplicates()
            .sink { [weak refreshOrStopButton] isLoading in
                refreshOrStopButton?.image = isLoading ? .stop : .refresh
                refreshOrStopButton?.toolTip = isLoading ? UserText.stopLoadingTooltip : UserText.refreshPageTooltip
            }
            .store(in: &navigationButtonsCancellables)
    }
}

extension NavigationBarViewController: NSMenuDelegate {

    public func menuNeedsUpdate(_ menu: NSMenu) {
        menu.removeAllItems()

        BookmarksBarMenuFactory.addToMenu(menu)

        menu.addItem(NSMenuItem.separator())

        HomeButtonMenuFactory.addToMenu(menu)

        let autofillTitle = LocalPinningManager.shared.shortcutTitle(for: .autofill)
        menu.addItem(withTitle: autofillTitle, action: #selector(toggleAutofillPanelPinning), keyEquivalent: "A")

        let bookmarksTitle = LocalPinningManager.shared.shortcutTitle(for: .bookmarks)
        menu.addItem(withTitle: bookmarksTitle, action: #selector(toggleBookmarksPanelPinning), keyEquivalent: "K")

        let downloadsTitle = LocalPinningManager.shared.shortcutTitle(for: .downloads)
        menu.addItem(withTitle: downloadsTitle, action: #selector(toggleDownloadsPanelPinning), keyEquivalent: "J")

        let isPopUpWindow = view.window?.isPopUpWindow ?? false

        if !isPopUpWindow && DefaultNetworkProtectionVisibility().isVPNVisible() {
            let networkProtectionTitle = LocalPinningManager.shared.shortcutTitle(for: .networkProtection)
            menu.addItem(withTitle: networkProtectionTitle, action: #selector(toggleNetworkProtectionPanelPinning), keyEquivalent: "N")
        }
    }

    @objc
    private func toggleAutofillPanelPinning(_ sender: NSMenuItem) {
        LocalPinningManager.shared.togglePinning(for: .autofill)
    }

    @objc
    private func toggleBookmarksPanelPinning(_ sender: NSMenuItem) {
        LocalPinningManager.shared.togglePinning(for: .bookmarks)
    }

    @objc
    private func toggleDownloadsPanelPinning(_ sender: NSMenuItem) {
        LocalPinningManager.shared.togglePinning(for: .downloads)
    }

    @objc
    private func toggleNetworkProtectionPanelPinning(_ sender: NSMenuItem) {
        LocalPinningManager.shared.togglePinning(for: .networkProtection)
    }

    // MARK: - VPN

    func showNetworkProtectionStatus() {
        let featureVisibility = DefaultNetworkProtectionVisibility()

        if featureVisibility.isNetworkProtectionBetaVisible() {
            popovers.showNetworkProtectionPopover(positionedBelow: networkProtectionButton,
                                                  withDelegate: networkProtectionButtonModel)
        } else {
            featureVisibility.disableForWaitlistUsers()
        }
    }

    /// Sets up the VPN button.
    ///
    /// This method should be run just once during the lifecycle of this view.
    /// .
    private func setupNetworkProtectionButton() {
        assert(networkProtectionButton.menu == nil)

        let menuItem = NSMenuItem(title: LocalPinningManager.shared.shortcutTitle(for: .networkProtection), action: #selector(toggleNetworkProtectionPanelPinning), target: self)
        let menu = NSMenu(items: [menuItem])
        networkProtectionButton.menu = menu

        networkProtectionButtonModel.$shortcutTitle
            .receive(on: RunLoop.main)
            .sink { title in
                menuItem.title = title
            }
            .store(in: &cancellables)

        networkProtectionButtonModel.$showButton
            .receive(on: RunLoop.main)
            .sink { [weak self] show in
                let isPopUpWindow = self?.view.window?.isPopUpWindow ?? false
                self?.networkProtectionButton.isHidden =  isPopUpWindow || !show
            }
            .store(in: &cancellables)

        networkProtectionButtonModel.$buttonImage
            .receive(on: RunLoop.main)
            .sink { [weak self] image in
                self?.networkProtectionButton.image = image
            }
            .store(in: &cancellables)
    }

}

extension NavigationBarViewController: OptionsButtonMenuDelegate {

#if DBP
    func optionsButtonMenuRequestedDataBrokerProtection(_ menu: NSMenu) {
        WindowControllersManager.shared.showDataBrokerProtectionTab()
    }
#endif

    func optionsButtonMenuRequestedOpenExternalPasswordManager(_ menu: NSMenu) {
        BWManager.shared.openBitwarden()
    }

    func optionsButtonMenuRequestedBookmarkThisPage(_ sender: NSMenuItem) {
        addressBarViewController?
            .addressBarButtonsViewController?
            .openBookmarkPopover(setFavorite: false, accessPoint: .init(sender: sender, default: .moreMenu))
    }

    func optionsButtonMenuRequestedBookmarkPopover(_ menu: NSMenu) {
        popovers.showBookmarkListPopover(usingView: bookmarkListButton,
                                         withDelegate: self,
                                         forTab: tabCollectionViewModel.selectedTabViewModel?.tab)
    }

    func optionsButtonMenuRequestedBookmarkManagementInterface(_ menu: NSMenu) {
        WindowControllersManager.shared.showBookmarksTab()
    }

    func optionsButtonMenuRequestedBookmarkImportInterface(_ menu: NSMenu) {
        DataImportView().show()
    }

    func optionsButtonMenuRequestedBookmarkExportInterface(_ menu: NSMenu) {
        NSApp.sendAction(#selector(AppDelegate.openExportBookmarks(_:)), to: nil, from: nil)
    }

    func optionsButtonMenuRequestedLoginsPopover(_ menu: NSMenu, selectedCategory: SecureVaultSorting.Category) {
        popovers.showPasswordManagementPopover(selectedCategory: selectedCategory,
                                               usingView: passwordManagementButton,
                                               withDelegate: self)
    }

    func optionsButtonMenuRequestedNetworkProtectionPopover(_ menu: NSMenu) {
        toggleNetworkProtectionPopover()
    }

    func optionsButtonMenuRequestedDownloadsPopover(_ menu: NSMenu) {
        toggleDownloadsPopover(keepButtonVisible: false)
    }

    func optionsButtonMenuRequestedPrint(_ menu: NSMenu) {
        WindowControllersManager.shared.lastKeyMainWindowController?.mainViewController.printWebView(self)
    }

    func optionsButtonMenuRequestedPreferences(_ menu: NSMenu) {
        WindowControllersManager.shared.showPreferencesTab()
    }

    func optionsButtonMenuRequestedAppearancePreferences(_ menu: NSMenu) {
        WindowControllersManager.shared.showPreferencesTab(withSelectedPane: .appearance)
    }

#if SUBSCRIPTION
    func optionsButtonMenuRequestedSubscriptionPurchasePage(_ menu: NSMenu) {
        WindowControllersManager.shared.showTab(with: .subscription(.subscriptionPurchase))
        Pixel.fire(.privacyProOfferScreenImpression)
    }

    func optionsButtonMenuRequestedIdentityTheftRestoration(_ menu: NSMenu) {
        WindowControllersManager.shared.showTab(with: .identityTheftRestoration(.identityTheftRestoration))
    }
#endif

}

// MARK: - NSPopoverDelegate

extension NavigationBarViewController: NSPopoverDelegate {

    /// We check references here because these popovers might be on other windows.
    func popoverDidClose(_ notification: Notification) {
        if let popover = popovers.downloadsPopover, notification.object as AnyObject? === popover {
            popovers.downloadsPopoverClosed()
            updateDownloadsButton()
        } else if let popover = popovers.bookmarkListPopover, notification.object as AnyObject? === popover {
            popovers.bookmarkListPopoverClosed()
            updateBookmarksButton()
        } else if let popover = popovers.saveIdentityPopover, notification.object as AnyObject? === popover {
            popovers.saveIdentityPopoverClosed()
            updatePasswordManagementButton()
        } else if let popover = popovers.saveCredentialsPopover, notification.object as AnyObject? === popover {
            popovers.saveCredentialsPopoverClosed()
            updatePasswordManagementButton()
        } else if let popover = popovers.savePaymentMethodPopover, notification.object as AnyObject? === popover {
            popovers.savePaymentMethodPopoverClosed()
            updatePasswordManagementButton()
        }
    }

}

extension NavigationBarViewController: DownloadsViewControllerDelegate {

    func clearDownloadsActionTriggered() {
        invalidateDownloadButtonHidingTimer()
        hideDownloadButtonIfPossible()
    }

}

#if DEBUG || REVIEW
extension NavigationBarViewController {

    fileprivate func addDebugNotificationListeners() {
        NotificationCenter.default.publisher(for: .ShowSaveCredentialsPopover)
            .receive(on: DispatchQueue.main)
            .sink { [weak self] _ in
                self?.showMockSaveCredentialsPopover()
            }
            .store(in: &cancellables)

        NotificationCenter.default.publisher(for: .ShowCredentialsSavedPopover)
            .receive(on: DispatchQueue.main)
            .sink { [weak self] _ in
                self?.showMockCredentialsSavedPopover()
            }
            .store(in: &cancellables)
    }

    fileprivate func showMockSaveCredentialsPopover() {
        let account = SecureVaultModels.WebsiteAccount(title: nil, username: "example-username", domain: "example.com")
        let mockCredentials = SecureVaultModels.WebsiteCredentials(account: account, password: "password".data(using: .utf8)!)

        popovers.displaySaveCredentials(mockCredentials, automaticallySaved: false,
                                        usingView: passwordManagementButton,
                                        withDelegate: self)
    }

    fileprivate func showMockCredentialsSavedPopover() {
        let account = SecureVaultModels.WebsiteAccount(title: nil, username: "example-username", domain: "example.com")
        let mockCredentials = SecureVaultModels.WebsiteCredentials(account: account, password: "password".data(using: .utf8)!)

        popovers.displaySaveCredentials(mockCredentials,
                                        automaticallySaved: true,
                                        usingView: passwordManagementButton,
                                        withDelegate: self)
    }

}
#endif

extension Notification.Name {
    static let ToggleNetworkProtectionInMainWindow = Notification.Name("com.duckduckgo.vpn.toggle-popover-in-main-window")
}<|MERGE_RESOLUTION|>--- conflicted
+++ resolved
@@ -309,18 +309,6 @@
         }
         #endif
 
-<<<<<<< HEAD
-        // 1. If the user is on the waitlist but hasn't been invited or accepted terms and conditions, show the waitlist screen.
-        // 2. If the user has no waitlist state but has an auth token, show the NetP popover.
-        // 3. If the user has no state of any kind, show the waitlist screen.
-
-        if NetworkProtectionWaitlist().shouldShowWaitlistViewController {
-            NetworkProtectionWaitlistViewControllerPresenter.show()
-        } else if NetworkProtectionKeychainTokenStore().isFeatureActivated {
-            popovers.toggleNetworkProtectionPopover(usingView: networkProtectionButton, withDelegate: networkProtectionButtonModel)
-        } else {
-            NetworkProtectionWaitlistViewControllerPresenter.show()
-=======
         // Note: the following code is quite contrived but we're aiming to hotfix issues without mixing subscription and
         // waitlist logic.  This should be cleaned up once waitlist can safely be removed.
 
@@ -341,7 +329,6 @@
             } else {
                 NetworkProtectionWaitlistViewControllerPresenter.show()
             }
->>>>>>> fb1e132c
         }
     }
 
