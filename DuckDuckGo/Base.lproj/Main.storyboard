<?xml version="1.0" encoding="UTF-8"?>
<document type="com.apple.InterfaceBuilder3.CocoaTouch.Storyboard.XIB" version="3.0" toolsVersion="14109" targetRuntime="iOS.CocoaTouch" propertyAccessControl="none" useAutolayout="YES" useTraitCollections="YES" useSafeAreas="YES" colorMatched="YES" initialViewController="C1X-Zd-UbA">
    <device id="retina5_5" orientation="portrait">
        <adaptation id="fullscreen"/>
    </device>
    <dependencies>
        <deployment identifier="iOS"/>
        <plugIn identifier="com.apple.InterfaceBuilder.IBCocoaTouchPlugin" version="14088"/>
        <capability name="Safe area layout guides" minToolsVersion="9.0"/>
        <capability name="documents saved in the Xcode 8 format" minToolsVersion="8.0"/>
    </dependencies>
    <scenes>
        <!--Main View Controller-->
        <scene sceneID="DKA-ax-iTU">
            <objects>
                <viewController definesPresentationContext="YES" id="C1X-Zd-UbA" customClass="MainViewController" customModule="DuckDuckGo" customModuleProvider="target" sceneMemberID="viewController">
                    <view key="view" contentMode="scaleToFill" id="Vxt-xD-aBt">
                        <rect key="frame" x="0.0" y="0.0" width="414" height="736"/>
                        <autoresizingMask key="autoresizingMask" widthSizable="YES" heightSizable="YES"/>
                        <subviews>
                            <containerView opaque="NO" contentMode="scaleToFill" translatesAutoresizingMaskIntoConstraints="NO" id="Ylj-oJ-fqD">
                                <rect key="frame" x="0.0" y="72" width="414" height="620"/>
                            </containerView>
                            <view contentMode="scaleToFill" translatesAutoresizingMaskIntoConstraints="NO" id="lJT-0B-l2J">
                                <rect key="frame" x="0.0" y="72" width="414" height="0.0"/>
                                <color key="backgroundColor" white="1" alpha="1" colorSpace="custom" customColorSpace="genericGamma22GrayColorSpace"/>
                                <constraints>
                                    <constraint firstAttribute="height" id="g5u-N0-iSI"/>
                                </constraints>
                            </view>
                            <view contentMode="scaleToFill" translatesAutoresizingMaskIntoConstraints="NO" id="iiL-6e-jxs" userLabel="Status BG">
<<<<<<< HEAD
                                <rect key="frame" x="0.0" y="0.0" width="414" height="60"/>
                                <color key="backgroundColor" red="0.20000000000000001" green="0.20000000000000001" blue="0.20000000000000001" alpha="1" colorSpace="custom" customColorSpace="sRGB"/>
                                <constraints>
                                    <constraint firstAttribute="height" constant="60" id="nR4-nW-Mja"/>
                                </constraints>
=======
                                <rect key="frame" x="0.0" y="0.0" width="414" height="72"/>
                                <color key="backgroundColor" red="0.20000000000000001" green="0.20000000000000001" blue="0.20000000000000001" alpha="1" colorSpace="custom" customColorSpace="sRGB"/>
>>>>>>> 71462223
                            </view>
                            <view contentMode="scaleToFill" translatesAutoresizingMaskIntoConstraints="NO" id="nQT-PV-ULm" userLabel="Navigation Bar">
                                <rect key="frame" x="0.0" y="20" width="414" height="52"/>
                                <color key="backgroundColor" red="0.20000000000000001" green="0.20000000000000001" blue="0.20000000000000001" alpha="1" colorSpace="custom" customColorSpace="sRGB"/>
                                <constraints>
                                    <constraint firstAttribute="height" constant="52" id="XOq-1B-9oE"/>
                                </constraints>
                            </view>
                            <toolbar opaque="NO" clearsContextBeforeDrawing="NO" contentMode="scaleToFill" translucent="NO" translatesAutoresizingMaskIntoConstraints="NO" id="Krm-hA-s9u">
                                <rect key="frame" x="0.0" y="692" width="414" height="44"/>
                                <items>
                                    <barButtonItem enabled="NO" image="BrowsePrevious" id="Kc6-IR-lKx">
                                        <connections>
                                            <action selector="onBackPressed" destination="C1X-Zd-UbA" id="W9t-r8-ei1"/>
                                        </connections>
                                    </barButtonItem>
                                    <barButtonItem style="plain" systemItem="flexibleSpace" id="Qhs-dl-WAQ"/>
                                    <barButtonItem enabled="NO" image="BrowseNext" id="cUp-YP-aMf">
                                        <connections>
                                            <action selector="onForwardPressed" destination="C1X-Zd-UbA" id="Vwk-rf-1TA"/>
                                        </connections>
                                    </barButtonItem>
                                    <barButtonItem style="plain" systemItem="flexibleSpace" id="C3T-24-oMr"/>
                                    <barButtonItem image="Fire" id="ntb-c7-mjV">
                                        <userDefinedRuntimeAttributes>
                                            <userDefinedRuntimeAttribute type="string" keyPath="accessibilityIdentifier" value="Fire"/>
                                        </userDefinedRuntimeAttributes>
                                        <connections>
                                            <action selector="onFirePressed" destination="C1X-Zd-UbA" id="bcZ-Ag-8pP"/>
                                        </connections>
                                    </barButtonItem>
                                    <barButtonItem style="plain" systemItem="flexibleSpace" id="d6z-g6-mo7"/>
                                    <barButtonItem image="Bookmarks" id="M7u-mw-fly">
                                        <connections>
                                            <segue destination="0sP-vt-2ZT" kind="presentation" identifier="Bookmarks" modalPresentationStyle="overCurrentContext" id="PFq-7F-8UP"/>
                                        </connections>
                                    </barButtonItem>
                                    <barButtonItem style="plain" systemItem="flexibleSpace" id="hL8-s1-UNT"/>
                                    <barButtonItem image="Tabs" id="K7o-WL-SC5" userLabel="Tabs Button">
                                        <userDefinedRuntimeAttributes>
                                            <userDefinedRuntimeAttribute type="string" keyPath="accessibilityIdentifier" value="Tabs"/>
                                        </userDefinedRuntimeAttributes>
                                        <connections>
                                            <segue destination="p9L-cF-4aL" kind="presentation" modalPresentationStyle="overCurrentContext" id="v48-wg-SoN"/>
                                        </connections>
                                    </barButtonItem>
                                </items>
                                <color key="tintColor" red="0.66666666669999997" green="0.66666666669999997" blue="0.66666666669999997" alpha="1" colorSpace="custom" customColorSpace="sRGB"/>
                                <color key="barTintColor" red="0.20000000000000001" green="0.20000000000000001" blue="0.20000000000000001" alpha="1" colorSpace="custom" customColorSpace="sRGB"/>
                            </toolbar>
                        </subviews>
                        <color key="backgroundColor" red="0.20000000000000001" green="0.20000000000000001" blue="0.20000000000000001" alpha="1" colorSpace="custom" customColorSpace="sRGB"/>
                        <constraints>
<<<<<<< HEAD
=======
                            <constraint firstItem="iiL-6e-jxs" firstAttribute="bottom" secondItem="nQT-PV-ULm" secondAttribute="bottom" id="1ip-bk-RO5"/>
>>>>>>> 71462223
                            <constraint firstItem="nQT-PV-ULm" firstAttribute="top" secondItem="uBn-Md-Q2c" secondAttribute="top" id="BrS-Dd-c0g"/>
                            <constraint firstItem="iiL-6e-jxs" firstAttribute="width" secondItem="Vxt-xD-aBt" secondAttribute="width" id="CfL-Ud-UIC"/>
                            <constraint firstItem="iiL-6e-jxs" firstAttribute="centerX" secondItem="uBn-Md-Q2c" secondAttribute="centerX" id="GYY-82-9YX"/>
                            <constraint firstItem="Krm-hA-s9u" firstAttribute="top" secondItem="Ylj-oJ-fqD" secondAttribute="bottom" id="N6y-rD-Nne"/>
                            <constraint firstItem="lJT-0B-l2J" firstAttribute="width" secondItem="Vxt-xD-aBt" secondAttribute="width" id="NuH-hE-pWg"/>
                            <constraint firstItem="lJT-0B-l2J" firstAttribute="top" secondItem="nQT-PV-ULm" secondAttribute="bottom" id="P7O-RF-g4h"/>
                            <constraint firstItem="Ylj-oJ-fqD" firstAttribute="leading" secondItem="Vxt-xD-aBt" secondAttribute="leading" id="Piz-bL-YZd"/>
                            <constraint firstItem="Krm-hA-s9u" firstAttribute="bottom" secondItem="uBn-Md-Q2c" secondAttribute="bottom" id="UsQ-i7-pjr"/>
                            <constraint firstItem="lJT-0B-l2J" firstAttribute="centerX" secondItem="uBn-Md-Q2c" secondAttribute="centerX" id="d7x-EX-84Q"/>
                            <constraint firstAttribute="top" secondItem="iiL-6e-jxs" secondAttribute="top" id="ea4-zN-0Co"/>
                            <constraint firstItem="Ylj-oJ-fqD" firstAttribute="top" secondItem="lJT-0B-l2J" secondAttribute="bottom" id="h5k-Sy-jb2"/>
                            <constraint firstItem="Krm-hA-s9u" firstAttribute="width" secondItem="Vxt-xD-aBt" secondAttribute="width" id="m5V-dn-y07"/>
                            <constraint firstItem="nQT-PV-ULm" firstAttribute="centerX" secondItem="Vxt-xD-aBt" secondAttribute="centerX" id="mvu-GD-IuW"/>
                            <constraint firstItem="Krm-hA-s9u" firstAttribute="centerX" secondItem="Vxt-xD-aBt" secondAttribute="centerX" id="qlX-4E-B0z"/>
                            <constraint firstAttribute="trailing" secondItem="Ylj-oJ-fqD" secondAttribute="trailing" id="ssm-8i-6VT"/>
                            <constraint firstItem="nQT-PV-ULm" firstAttribute="width" secondItem="Vxt-xD-aBt" secondAttribute="width" id="ukv-lF-Gp0"/>
                            <constraint firstAttribute="top" secondItem="iiL-6e-jxs" secondAttribute="top" id="yOu-69-e3q"/>
                        </constraints>
                        <viewLayoutGuide key="safeArea" id="uBn-Md-Q2c"/>
                    </view>
                    <extendedEdge key="edgesForExtendedLayout"/>
                    <toolbarItems/>
                    <navigationItem key="navigationItem" id="4Us-57-SWd"/>
                    <connections>
                        <outlet property="backButton" destination="Kc6-IR-lKx" id="eo5-dT-718"/>
                        <outlet property="containerView" destination="Ylj-oJ-fqD" id="euu-c7-IYR"/>
                        <outlet property="customNavigationBar" destination="nQT-PV-ULm" id="OGt-AV-tQb"/>
                        <outlet property="fireButton" destination="ntb-c7-mjV" id="llw-tb-jJd"/>
                        <outlet property="forwardButton" destination="cUp-YP-aMf" id="7WB-lN-1AY"/>
                        <outlet property="navBarTop" destination="BrS-Dd-c0g" id="1ta-NK-q4L"/>
                        <outlet property="notificationContainer" destination="lJT-0B-l2J" id="mM8-Jf-tfY"/>
                        <outlet property="notificationContainerHeight" destination="g5u-N0-iSI" id="QUq-JS-Eqd"/>
                        <outlet property="notificationContainerTop" destination="P7O-RF-g4h" id="4qK-Ti-ONY"/>
                        <outlet property="tabsButton" destination="K7o-WL-SC5" id="K5w-s3-8x3"/>
                        <outlet property="toolbar" destination="Krm-hA-s9u" id="JHv-PZ-ILs"/>
                        <outlet property="toolbarBottom" destination="UsQ-i7-pjr" id="nwd-gZ-QEh"/>
                        <segue destination="454-th-ep1" kind="presentation" identifier="Onboarding" modalTransitionStyle="flipHorizontal" id="uIC-hz-aFs"/>
                        <segue destination="Lcg-P1-w26" kind="presentation" identifier="instructions" modalPresentationStyle="overCurrentContext" id="vjb-jn-qZe"/>
                        <segue destination="xj8-BF-A9c" kind="presentation" identifier="Settings" id="URp-Fv-PV5"/>
                    </connections>
                </viewController>
                <placeholder placeholderIdentifier="IBFirstResponder" id="2QN-Mc-SXu" sceneMemberID="firstResponder"/>
            </objects>
            <point key="canvasLocation" x="218.84057971014494" y="-6.5217391304347831"/>
        </scene>
        <!--Bookmarks-->
        <scene sceneID="538-OF-E2q">
            <objects>
                <viewControllerPlaceholder storyboardName="Bookmarks" id="0sP-vt-2ZT" sceneMemberID="viewController"/>
                <placeholder placeholderIdentifier="IBFirstResponder" id="1kp-XV-T5D" userLabel="First Responder" sceneMemberID="firstResponder"/>
            </objects>
            <point key="canvasLocation" x="-25" y="470"/>
        </scene>
        <!--HomeRow-->
        <scene sceneID="ct1-fI-xYV">
            <objects>
                <viewControllerPlaceholder storyboardName="HomeRow" id="Lcg-P1-w26" sceneMemberID="viewController"/>
                <placeholder placeholderIdentifier="IBFirstResponder" id="ymt-iC-XRD" userLabel="First Responder" sceneMemberID="firstResponder"/>
            </objects>
            <point key="canvasLocation" x="858" y="-100"/>
        </scene>
        <!--Onboarding-->
        <scene sceneID="GLv-Ro-TT8">
            <objects>
                <viewControllerPlaceholder storyboardName="Onboarding" id="454-th-ep1" sceneMemberID="viewController"/>
                <placeholder placeholderIdentifier="IBFirstResponder" id="q4G-t7-0CS" userLabel="First Responder" sceneMemberID="firstResponder"/>
            </objects>
            <point key="canvasLocation" x="859" y="99"/>
        </scene>
        <!--Settings-->
        <scene sceneID="bSV-mo-fgW">
            <objects>
                <viewControllerPlaceholder storyboardName="Settings" id="xj8-BF-A9c" sceneMemberID="viewController"/>
                <placeholder placeholderIdentifier="IBFirstResponder" id="AdC-gU-UaA" userLabel="First Responder" sceneMemberID="firstResponder"/>
            </objects>
            <point key="canvasLocation" x="462" y="470"/>
        </scene>
        <!--TabSwitcher-->
        <scene sceneID="ylt-D6-E7x">
            <objects>
                <viewControllerPlaceholder storyboardName="TabSwitcher" id="p9L-cF-4aL" sceneMemberID="viewController"/>
                <placeholder placeholderIdentifier="IBFirstResponder" id="X9j-nR-zze" userLabel="First Responder" sceneMemberID="firstResponder"/>
            </objects>
            <point key="canvasLocation" x="219" y="470"/>
        </scene>
    </scenes>
    <resources>
        <image name="Bookmarks" width="24" height="22"/>
        <image name="BrowseNext" width="22" height="22"/>
        <image name="BrowsePrevious" width="22" height="22"/>
        <image name="Fire" width="19" height="24"/>
        <image name="Tabs" width="22" height="22"/>
    </resources>
</document><|MERGE_RESOLUTION|>--- conflicted
+++ resolved
@@ -29,16 +29,8 @@
                                 </constraints>
                             </view>
                             <view contentMode="scaleToFill" translatesAutoresizingMaskIntoConstraints="NO" id="iiL-6e-jxs" userLabel="Status BG">
-<<<<<<< HEAD
-                                <rect key="frame" x="0.0" y="0.0" width="414" height="60"/>
-                                <color key="backgroundColor" red="0.20000000000000001" green="0.20000000000000001" blue="0.20000000000000001" alpha="1" colorSpace="custom" customColorSpace="sRGB"/>
-                                <constraints>
-                                    <constraint firstAttribute="height" constant="60" id="nR4-nW-Mja"/>
-                                </constraints>
-=======
                                 <rect key="frame" x="0.0" y="0.0" width="414" height="72"/>
                                 <color key="backgroundColor" red="0.20000000000000001" green="0.20000000000000001" blue="0.20000000000000001" alpha="1" colorSpace="custom" customColorSpace="sRGB"/>
->>>>>>> 71462223
                             </view>
                             <view contentMode="scaleToFill" translatesAutoresizingMaskIntoConstraints="NO" id="nQT-PV-ULm" userLabel="Navigation Bar">
                                 <rect key="frame" x="0.0" y="20" width="414" height="52"/>
@@ -92,10 +84,7 @@
                         </subviews>
                         <color key="backgroundColor" red="0.20000000000000001" green="0.20000000000000001" blue="0.20000000000000001" alpha="1" colorSpace="custom" customColorSpace="sRGB"/>
                         <constraints>
-<<<<<<< HEAD
-=======
                             <constraint firstItem="iiL-6e-jxs" firstAttribute="bottom" secondItem="nQT-PV-ULm" secondAttribute="bottom" id="1ip-bk-RO5"/>
->>>>>>> 71462223
                             <constraint firstItem="nQT-PV-ULm" firstAttribute="top" secondItem="uBn-Md-Q2c" secondAttribute="top" id="BrS-Dd-c0g"/>
                             <constraint firstItem="iiL-6e-jxs" firstAttribute="width" secondItem="Vxt-xD-aBt" secondAttribute="width" id="CfL-Ud-UIC"/>
                             <constraint firstItem="iiL-6e-jxs" firstAttribute="centerX" secondItem="uBn-Md-Q2c" secondAttribute="centerX" id="GYY-82-9YX"/>
