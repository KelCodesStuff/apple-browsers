{
    "readme": "https://github.com/duckduckgo/privacy-configuration",
<<<<<<< HEAD
    "version": 1697463996538,
=======
    "version": 1697729446093,
>>>>>>> 38725809
    "features": {
        "adClickAttribution": {
            "readme": "https://help.duckduckgo.com/duckduckgo-help-pages/privacy/web-tracking-protections/#3rd-party-tracker-loading-protection",
            "state": "enabled",
            "exceptions": [],
            "settings": {
                "linkFormats": [
                    {
                        "url": "duckduckgo.com/y.js",
                        "adDomainParameterName": "ad_domain",
                        "desc": "SERP Ads"
                    },
                    {
                        "url": "www.search-company.site/y.js",
                        "adDomainParameterName": "ad_domain",
                        "desc": "Test Domain"
                    },
                    {
                        "url": "www.search-company.example/y.js",
                        "adDomainParameterName": "ad_domain",
                        "desc": "Test Domain"
                    },
                    {
                        "url": "links.duckduckgo.com/m.js",
                        "adDomainParameterName": "ad_domain",
                        "desc": "Shopping Ads"
                    },
                    {
                        "url": "www.search-company.site/m.js",
                        "adDomainParameterName": "ad_domain",
                        "desc": "Test Domain"
                    },
                    {
                        "url": "www.search-company.example/m.js",
                        "adDomainParameterName": "ad_domain",
                        "desc": "Test Domain"
                    }
                ],
                "allowlist": [
                    {
                        "blocklistEntry": "bing.com",
                        "host": "bat.bing.com"
                    },
                    {
                        "blocklistEntry": "ad-company.site",
                        "host": "convert.ad-company.site"
                    },
                    {
                        "blocklistEntry": "ad-company.example",
                        "host": "convert.ad-company.example"
                    }
                ],
                "navigationExpiration": 1800,
                "totalExpiration": 604800,
                "heuristicDetection": "enabled",
                "domainDetection": "enabled"
            },
            "hash": "b813ade8472a097ffbd43a3331116fe1"
        },
        "ampLinks": {
            "exceptions": [
                {
                    "domain": "freecodecamp.org",
                    "reason": "Clicking 'get started' reloads the page and does not progress to the login page."
                },
                {
                    "domain": "www.audiosciencereview.com",
                    "reason": "Pages on the site end up in redirect loops in Firefox."
                },
                {
                    "domain": "golf.com",
                    "reason": "https://github.com/duckduckgo/privacy-configuration/issues/812"
                },
                {
                    "domain": "earth.google.com",
                    "reason": "https://github.com/duckduckgo/privacy-configuration/issues/1099"
                },
                {
                    "domain": "iscorp.com",
                    "reason": "https://github.com/duckduckgo/privacy-configuration/issues/794"
                },
                {
                    "domain": "marvel.com",
                    "reason": "https://github.com/duckduckgo/privacy-configuration/issues/1194"
                },
                {
                    "domain": "paramountplus.com",
                    "reason": "https://github.com/duckduckgo/privacy-configuration/issues/1085"
                }
            ],
            "settings": {
                "deepExtractionEnabled": true,
                "deepExtractionTimeout": 1500,
                "linkFormats": [
                    "^https?:\\/\\/(?:w{3}\\.)?google\\.\\S{2,}\\/amp\\/s\\/(\\S+)$",
                    "^https?:\\/\\/\\S+ampproject\\.org\\/\\S\\/s\\/(\\S+)$"
                ],
                "keywords": [
                    "=amp",
                    "&amp",
                    "amp&",
                    "/amp",
                    "amp/",
                    ".amp",
                    "amp.",
                    "%amp",
                    "amp%",
                    "_amp",
                    "amp_",
                    "?amp"
                ]
            },
            "state": "enabled",
            "hash": "cf1e1726876b6f6510eae65e2bc37047"
        },
        "autoconsent": {
            "exceptions": [
                {
                    "domain": "allocine.fr",
                    "reason": "https://github.com/duckduckgo/privacy-configuration/issues/1241"
                },
                {
                    "domain": "bild.de",
                    "reason": "https://github.com/duckduckgo/privacy-configuration/issues/326"
                },
                {
                    "domain": "derstandard.de",
                    "reason": "https://github.com/duckduckgo/privacy-configuration/issues/326"
                },
                {
                    "domain": "duden.de",
                    "reason": "https://github.com/duckduckgo/privacy-configuration/issues/326"
                },
                {
                    "domain": "ksta.de",
                    "reason": "https://github.com/duckduckgo/privacy-configuration/issues/326"
                },
                {
                    "domain": "motherdenim.com",
                    "reason": "https://github.com/duckduckgo/privacy-configuration/issues/326"
                },
                {
                    "domain": "nationalgrid.co.uk",
                    "reason": "https://github.com/duckduckgo/privacy-configuration/issues/326"
                },
                {
                    "domain": "t-online.de",
                    "reason": "https://github.com/duckduckgo/privacy-configuration/issues/326"
                },
                {
                    "domain": "tomsguide.com",
                    "reason": "https://github.com/duckduckgo/privacy-configuration/issues/326"
                },
                {
                    "domain": "welt.de",
                    "reason": "https://github.com/duckduckgo/privacy-configuration/issues/326"
                },
                {
                    "domain": "zeitraum-moebel.de",
                    "reason": "After the cookie popup is managed and disappears, a semi-transparent overlay remains on the page which prevents further interaction with the site."
                },
                {
                    "domain": "mathebibel.de",
                    "reason": "Page renders but one cannot scroll (and no CMP is shown) for a few seconds."
                },
                {
                    "domain": "focus.de",
                    "reason": "Page renders but one cannot scroll (and no CMP is shown) for a few seconds."
                },
                {
                    "domain": "computerbild.de",
                    "reason": "Page renders but one cannot scroll (and no CMP is shown) for a few seconds."
                },
                {
                    "domain": "techtarget.com",
                    "reason": "Page renders but one cannot scroll (and no CMP is shown) for a few seconds."
                },
                {
                    "domain": "n-tv.de",
                    "reason": "Page renders but one cannot scroll (and no CMP is shown) for a few seconds."
                },
                {
                    "domain": "spiegel.de",
                    "reason": "CMP gets incorrectly handled, gets stuck in preferences dialogue."
                },
                {
                    "domain": "derstandard.at",
                    "reason": "CMP gets incorrectly handled / detected."
                },
                {
                    "domain": "concursolutions.com",
                    "reason": "Page renders blank for several seconds before cookie management can complete."
                },
                {
                    "domain": "asus.com",
                    "reason": "Opt out is broken on the US version of the site"
                },
                {
                    "domain": "swm.de",
                    "reason": "infinite reload"
                },
                {
                    "domain": "heise.de",
                    "reason": "infinite reload"
                },
                {
                    "domain": "voici.fr",
                    "reason": "https://github.com/duckduckgo/autoconsent/issues/66"
                },
                {
                    "domain": "tfl.gov.uk",
                    "reason": "https://github.com/duckduckgo/autoconsent/issues/68"
                },
                {
                    "domain": "corporatefinanceinstitute.com",
                    "reason": "CMP gets incorrectly handled / repeatedly opens tabs"
                },
                {
                    "domain": "kicker.de",
                    "reason": "https://github.com/duckduckgo/autoconsent/issues/66"
                },
                {
                    "domain": "epojisteni.cz",
                    "reason": "https://github.com/duckduckgo/privacy-configuration/issues/326"
                },
                {
                    "domain": "nhm.ac.uk",
                    "reason": "https://github.com/duckduckgo/autoconsent/issues/113"
                },
                {
                    "domain": "virginmoney.com",
                    "reason": "https://github.com/duckduckgo/autoconsent/issues/127"
                },
                {
                    "domain": "shellenergy.co.uk",
                    "reason": "https://github.com/duckduckgo/autoconsent/issues/127"
                },
                {
                    "domain": "castorama.pl",
                    "reason": "https://github.com/duckduckgo/autoconsent/issues/128"
                },
                {
                    "domain": "bugatti-fashion.com",
                    "reason": "https://github.com/duckduckgo/autoconsent/issues/129"
                },
                {
                    "domain": "hl.co.uk",
                    "reason": "https://github.com/duckduckgo/privacy-configuration/issues/326"
                },
                {
                    "domain": "jesus.de",
                    "reason": "https://github.com/duckduckgo/autoconsent/issues/130"
                },
                {
                    "domain": "linux-praxis.de",
                    "reason": "https://github.com/duckduckgo/autoconsent/issues/130"
                },
                {
                    "domain": "gfds.de",
                    "reason": "https://github.com/duckduckgo/autoconsent/issues/130"
                },
                {
                    "domain": "motorsport.com",
                    "reason": "https://github.com/duckduckgo/privacy-configuration/issues/1250"
                },
                {
                    "domain": "paypal.com",
                    "reason": "https://github.com/duckduckgo/privacy-configuration/issues/1303"
                },
                {
                    "domain": "elmundotoday.com",
                    "reason": "https://github.com/duckduckgo/autoconsent/issues/254"
                },
                {
                    "domain": "yum.com",
                    "reason": "https://github.com/duckduckgo/autoconsent/issues/259"
                },
                {
                    "domain": "earth.google.com",
                    "reason": "https://github.com/duckduckgo/privacy-configuration/issues/1099"
                },
                {
                    "domain": "iscorp.com",
                    "reason": "https://github.com/duckduckgo/privacy-configuration/issues/794"
                },
                {
                    "domain": "marvel.com",
                    "reason": "https://github.com/duckduckgo/privacy-configuration/issues/1194"
                },
                {
                    "domain": "paramountplus.com",
                    "reason": "https://github.com/duckduckgo/privacy-configuration/issues/1085"
                }
            ],
            "settings": {
                "disabledCMPs": [
                    "generic-cosmetic"
                ]
            },
            "state": "enabled",
            "hash": "6b201ccc9308a1e9b574b8a7da5a9b52"
        },
        "autofill": {
            "exceptions": [
                {
                    "domain": "containerstore.com",
                    "reason": "Generally poor UX - no username saved on signup, prompts for Duck address on 'forgot password'."
                },
                {
                    "domain": "roll20.net",
                    "reason": "Performance issue for too many fields."
                }
            ],
            "state": "enabled",
            "hash": "59c4bd9b8cee343c81da98bfe5d77928"
        },
        "clickToLoad": {
            "exceptions": [
                {
                    "domain": "beatsense.com",
                    "reason": "https://github.com/duckduckgo/privacy-configuration/issues/950"
                },
                {
                    "domain": "discogs.com",
                    "reason": "https://github.com/duckduckgo/privacy-configuration/issues/950"
                },
                {
                    "domain": "duckduckgo.com",
                    "reason": "Warnings are already displayed before embedded YouTube videos are loaded."
                },
                {
                    "domain": "khanacademy.org",
                    "reason": "https://github.com/duckduckgo/privacy-configuration/issues/945"
                },
                {
                    "domain": "last.fm",
                    "reason": "https://github.com/duckduckgo/privacy-configuration/issues/950"
                },
                {
                    "domain": "turntable.fm",
                    "reason": "https://github.com/duckduckgo/privacy-configuration/issues/950"
                },
                {
                    "domain": "www.google.ad",
                    "reason": "https://github.com/duckduckgo/privacy-configuration/issues/911"
                },
                {
                    "domain": "www.google.ae",
                    "reason": "https://github.com/duckduckgo/privacy-configuration/issues/911"
                },
                {
                    "domain": "www.google.al",
                    "reason": "https://github.com/duckduckgo/privacy-configuration/issues/911"
                },
                {
                    "domain": "www.google.am",
                    "reason": "https://github.com/duckduckgo/privacy-configuration/issues/911"
                },
                {
                    "domain": "www.google.as",
                    "reason": "https://github.com/duckduckgo/privacy-configuration/issues/911"
                },
                {
                    "domain": "www.google.at",
                    "reason": "https://github.com/duckduckgo/privacy-configuration/issues/911"
                },
                {
                    "domain": "www.google.az",
                    "reason": "https://github.com/duckduckgo/privacy-configuration/issues/911"
                },
                {
                    "domain": "www.google.ba",
                    "reason": "https://github.com/duckduckgo/privacy-configuration/issues/911"
                },
                {
                    "domain": "www.google.be",
                    "reason": "https://github.com/duckduckgo/privacy-configuration/issues/911"
                },
                {
                    "domain": "www.google.bf",
                    "reason": "https://github.com/duckduckgo/privacy-configuration/issues/911"
                },
                {
                    "domain": "www.google.bg",
                    "reason": "https://github.com/duckduckgo/privacy-configuration/issues/911"
                },
                {
                    "domain": "www.google.bi",
                    "reason": "https://github.com/duckduckgo/privacy-configuration/issues/911"
                },
                {
                    "domain": "www.google.bj",
                    "reason": "https://github.com/duckduckgo/privacy-configuration/issues/911"
                },
                {
                    "domain": "www.google.bs",
                    "reason": "https://github.com/duckduckgo/privacy-configuration/issues/911"
                },
                {
                    "domain": "www.google.bt",
                    "reason": "https://github.com/duckduckgo/privacy-configuration/issues/911"
                },
                {
                    "domain": "www.google.by",
                    "reason": "https://github.com/duckduckgo/privacy-configuration/issues/911"
                },
                {
                    "domain": "www.google.ca",
                    "reason": "https://github.com/duckduckgo/privacy-configuration/issues/911"
                },
                {
                    "domain": "www.google.cat",
                    "reason": "https://github.com/duckduckgo/privacy-configuration/issues/911"
                },
                {
                    "domain": "www.google.cd",
                    "reason": "https://github.com/duckduckgo/privacy-configuration/issues/911"
                },
                {
                    "domain": "www.google.cf",
                    "reason": "https://github.com/duckduckgo/privacy-configuration/issues/911"
                },
                {
                    "domain": "www.google.cg",
                    "reason": "https://github.com/duckduckgo/privacy-configuration/issues/911"
                },
                {
                    "domain": "www.google.ch",
                    "reason": "https://github.com/duckduckgo/privacy-configuration/issues/911"
                },
                {
                    "domain": "www.google.ci",
                    "reason": "https://github.com/duckduckgo/privacy-configuration/issues/911"
                },
                {
                    "domain": "www.google.cl",
                    "reason": "https://github.com/duckduckgo/privacy-configuration/issues/911"
                },
                {
                    "domain": "www.google.cm",
                    "reason": "https://github.com/duckduckgo/privacy-configuration/issues/911"
                },
                {
                    "domain": "www.google.cn",
                    "reason": "https://github.com/duckduckgo/privacy-configuration/issues/911"
                },
                {
                    "domain": "www.google.co.ao",
                    "reason": "https://github.com/duckduckgo/privacy-configuration/issues/911"
                },
                {
                    "domain": "www.google.co.bw",
                    "reason": "https://github.com/duckduckgo/privacy-configuration/issues/911"
                },
                {
                    "domain": "www.google.co.ck",
                    "reason": "https://github.com/duckduckgo/privacy-configuration/issues/911"
                },
                {
                    "domain": "www.google.co.cr",
                    "reason": "https://github.com/duckduckgo/privacy-configuration/issues/911"
                },
                {
                    "domain": "www.google.co.id",
                    "reason": "https://github.com/duckduckgo/privacy-configuration/issues/911"
                },
                {
                    "domain": "www.google.co.il",
                    "reason": "https://github.com/duckduckgo/privacy-configuration/issues/911"
                },
                {
                    "domain": "www.google.co.in",
                    "reason": "https://github.com/duckduckgo/privacy-configuration/issues/911"
                },
                {
                    "domain": "www.google.co.jp",
                    "reason": "https://github.com/duckduckgo/privacy-configuration/issues/911"
                },
                {
                    "domain": "www.google.co.ke",
                    "reason": "https://github.com/duckduckgo/privacy-configuration/issues/911"
                },
                {
                    "domain": "www.google.co.kr",
                    "reason": "https://github.com/duckduckgo/privacy-configuration/issues/911"
                },
                {
                    "domain": "www.google.co.ls",
                    "reason": "https://github.com/duckduckgo/privacy-configuration/issues/911"
                },
                {
                    "domain": "www.google.co.ma",
                    "reason": "https://github.com/duckduckgo/privacy-configuration/issues/911"
                },
                {
                    "domain": "www.google.co.mz",
                    "reason": "https://github.com/duckduckgo/privacy-configuration/issues/911"
                },
                {
                    "domain": "www.google.co.nz",
                    "reason": "https://github.com/duckduckgo/privacy-configuration/issues/911"
                },
                {
                    "domain": "www.google.co.th",
                    "reason": "https://github.com/duckduckgo/privacy-configuration/issues/911"
                },
                {
                    "domain": "www.google.co.tz",
                    "reason": "https://github.com/duckduckgo/privacy-configuration/issues/911"
                },
                {
                    "domain": "www.google.co.ug",
                    "reason": "https://github.com/duckduckgo/privacy-configuration/issues/911"
                },
                {
                    "domain": "www.google.co.uk",
                    "reason": "https://github.com/duckduckgo/privacy-configuration/issues/911"
                },
                {
                    "domain": "www.google.co.uz",
                    "reason": "https://github.com/duckduckgo/privacy-configuration/issues/911"
                },
                {
                    "domain": "www.google.co.ve",
                    "reason": "https://github.com/duckduckgo/privacy-configuration/issues/911"
                },
                {
                    "domain": "www.google.co.vi",
                    "reason": "https://github.com/duckduckgo/privacy-configuration/issues/911"
                },
                {
                    "domain": "www.google.co.za",
                    "reason": "https://github.com/duckduckgo/privacy-configuration/issues/911"
                },
                {
                    "domain": "www.google.co.zm",
                    "reason": "https://github.com/duckduckgo/privacy-configuration/issues/911"
                },
                {
                    "domain": "www.google.co.zw",
                    "reason": "https://github.com/duckduckgo/privacy-configuration/issues/911"
                },
                {
                    "domain": "www.google.com",
                    "reason": "https://github.com/duckduckgo/privacy-configuration/issues/911"
                },
                {
                    "domain": "www.google.com.af",
                    "reason": "https://github.com/duckduckgo/privacy-configuration/issues/911"
                },
                {
                    "domain": "www.google.com.ag",
                    "reason": "https://github.com/duckduckgo/privacy-configuration/issues/911"
                },
                {
                    "domain": "www.google.com.ai",
                    "reason": "https://github.com/duckduckgo/privacy-configuration/issues/911"
                },
                {
                    "domain": "www.google.com.ar",
                    "reason": "https://github.com/duckduckgo/privacy-configuration/issues/911"
                },
                {
                    "domain": "www.google.com.au",
                    "reason": "https://github.com/duckduckgo/privacy-configuration/issues/911"
                },
                {
                    "domain": "www.google.com.bd",
                    "reason": "https://github.com/duckduckgo/privacy-configuration/issues/911"
                },
                {
                    "domain": "www.google.com.bh",
                    "reason": "https://github.com/duckduckgo/privacy-configuration/issues/911"
                },
                {
                    "domain": "www.google.com.bn",
                    "reason": "https://github.com/duckduckgo/privacy-configuration/issues/911"
                },
                {
                    "domain": "www.google.com.bo",
                    "reason": "https://github.com/duckduckgo/privacy-configuration/issues/911"
                },
                {
                    "domain": "www.google.com.br",
                    "reason": "https://github.com/duckduckgo/privacy-configuration/issues/911"
                },
                {
                    "domain": "www.google.com.bz",
                    "reason": "https://github.com/duckduckgo/privacy-configuration/issues/911"
                },
                {
                    "domain": "www.google.com.co",
                    "reason": "https://github.com/duckduckgo/privacy-configuration/issues/911"
                },
                {
                    "domain": "www.google.com.cu",
                    "reason": "https://github.com/duckduckgo/privacy-configuration/issues/911"
                },
                {
                    "domain": "www.google.com.cy",
                    "reason": "https://github.com/duckduckgo/privacy-configuration/issues/911"
                },
                {
                    "domain": "www.google.com.do",
                    "reason": "https://github.com/duckduckgo/privacy-configuration/issues/911"
                },
                {
                    "domain": "www.google.com.ec",
                    "reason": "https://github.com/duckduckgo/privacy-configuration/issues/911"
                },
                {
                    "domain": "www.google.com.eg",
                    "reason": "https://github.com/duckduckgo/privacy-configuration/issues/911"
                },
                {
                    "domain": "www.google.com.et",
                    "reason": "https://github.com/duckduckgo/privacy-configuration/issues/911"
                },
                {
                    "domain": "www.google.com.fj",
                    "reason": "https://github.com/duckduckgo/privacy-configuration/issues/911"
                },
                {
                    "domain": "www.google.com.gh",
                    "reason": "https://github.com/duckduckgo/privacy-configuration/issues/911"
                },
                {
                    "domain": "www.google.com.gi",
                    "reason": "https://github.com/duckduckgo/privacy-configuration/issues/911"
                },
                {
                    "domain": "www.google.com.gt",
                    "reason": "https://github.com/duckduckgo/privacy-configuration/issues/911"
                },
                {
                    "domain": "www.google.com.hk",
                    "reason": "https://github.com/duckduckgo/privacy-configuration/issues/911"
                },
                {
                    "domain": "www.google.com.jm",
                    "reason": "https://github.com/duckduckgo/privacy-configuration/issues/911"
                },
                {
                    "domain": "www.google.com.kh",
                    "reason": "https://github.com/duckduckgo/privacy-configuration/issues/911"
                },
                {
                    "domain": "www.google.com.kw",
                    "reason": "https://github.com/duckduckgo/privacy-configuration/issues/911"
                },
                {
                    "domain": "www.google.com.lb",
                    "reason": "https://github.com/duckduckgo/privacy-configuration/issues/911"
                },
                {
                    "domain": "www.google.com.ly",
                    "reason": "https://github.com/duckduckgo/privacy-configuration/issues/911"
                },
                {
                    "domain": "www.google.com.mm",
                    "reason": "https://github.com/duckduckgo/privacy-configuration/issues/911"
                },
                {
                    "domain": "www.google.com.mt",
                    "reason": "https://github.com/duckduckgo/privacy-configuration/issues/911"
                },
                {
                    "domain": "www.google.com.mx",
                    "reason": "https://github.com/duckduckgo/privacy-configuration/issues/911"
                },
                {
                    "domain": "www.google.com.my",
                    "reason": "https://github.com/duckduckgo/privacy-configuration/issues/911"
                },
                {
                    "domain": "www.google.com.na",
                    "reason": "https://github.com/duckduckgo/privacy-configuration/issues/911"
                },
                {
                    "domain": "www.google.com.ng",
                    "reason": "https://github.com/duckduckgo/privacy-configuration/issues/911"
                },
                {
                    "domain": "www.google.com.ni",
                    "reason": "https://github.com/duckduckgo/privacy-configuration/issues/911"
                },
                {
                    "domain": "www.google.com.np",
                    "reason": "https://github.com/duckduckgo/privacy-configuration/issues/911"
                },
                {
                    "domain": "www.google.com.om",
                    "reason": "https://github.com/duckduckgo/privacy-configuration/issues/911"
                },
                {
                    "domain": "www.google.com.pa",
                    "reason": "https://github.com/duckduckgo/privacy-configuration/issues/911"
                },
                {
                    "domain": "www.google.com.pe",
                    "reason": "https://github.com/duckduckgo/privacy-configuration/issues/911"
                },
                {
                    "domain": "www.google.com.pg",
                    "reason": "https://github.com/duckduckgo/privacy-configuration/issues/911"
                },
                {
                    "domain": "www.google.com.ph",
                    "reason": "https://github.com/duckduckgo/privacy-configuration/issues/911"
                },
                {
                    "domain": "www.google.com.pk",
                    "reason": "https://github.com/duckduckgo/privacy-configuration/issues/911"
                },
                {
                    "domain": "www.google.com.pr",
                    "reason": "https://github.com/duckduckgo/privacy-configuration/issues/911"
                },
                {
                    "domain": "www.google.com.py",
                    "reason": "https://github.com/duckduckgo/privacy-configuration/issues/911"
                },
                {
                    "domain": "www.google.com.qa",
                    "reason": "https://github.com/duckduckgo/privacy-configuration/issues/911"
                },
                {
                    "domain": "www.google.com.sa",
                    "reason": "https://github.com/duckduckgo/privacy-configuration/issues/911"
                },
                {
                    "domain": "www.google.com.sb",
                    "reason": "https://github.com/duckduckgo/privacy-configuration/issues/911"
                },
                {
                    "domain": "www.google.com.sg",
                    "reason": "https://github.com/duckduckgo/privacy-configuration/issues/911"
                },
                {
                    "domain": "www.google.com.sl",
                    "reason": "https://github.com/duckduckgo/privacy-configuration/issues/911"
                },
                {
                    "domain": "www.google.com.sv",
                    "reason": "https://github.com/duckduckgo/privacy-configuration/issues/911"
                },
                {
                    "domain": "www.google.com.tj",
                    "reason": "https://github.com/duckduckgo/privacy-configuration/issues/911"
                },
                {
                    "domain": "www.google.com.tr",
                    "reason": "https://github.com/duckduckgo/privacy-configuration/issues/911"
                },
                {
                    "domain": "www.google.com.tw",
                    "reason": "https://github.com/duckduckgo/privacy-configuration/issues/911"
                },
                {
                    "domain": "www.google.com.ua",
                    "reason": "https://github.com/duckduckgo/privacy-configuration/issues/911"
                },
                {
                    "domain": "www.google.com.uy",
                    "reason": "https://github.com/duckduckgo/privacy-configuration/issues/911"
                },
                {
                    "domain": "www.google.com.vc",
                    "reason": "https://github.com/duckduckgo/privacy-configuration/issues/911"
                },
                {
                    "domain": "www.google.com.vn",
                    "reason": "https://github.com/duckduckgo/privacy-configuration/issues/911"
                },
                {
                    "domain": "www.google.cv",
                    "reason": "https://github.com/duckduckgo/privacy-configuration/issues/911"
                },
                {
                    "domain": "www.google.cz",
                    "reason": "https://github.com/duckduckgo/privacy-configuration/issues/911"
                },
                {
                    "domain": "www.google.de",
                    "reason": "https://github.com/duckduckgo/privacy-configuration/issues/911"
                },
                {
                    "domain": "www.google.dj",
                    "reason": "https://github.com/duckduckgo/privacy-configuration/issues/911"
                },
                {
                    "domain": "www.google.dk",
                    "reason": "https://github.com/duckduckgo/privacy-configuration/issues/911"
                },
                {
                    "domain": "www.google.dm",
                    "reason": "https://github.com/duckduckgo/privacy-configuration/issues/911"
                },
                {
                    "domain": "www.google.dz",
                    "reason": "https://github.com/duckduckgo/privacy-configuration/issues/911"
                },
                {
                    "domain": "www.google.ee",
                    "reason": "https://github.com/duckduckgo/privacy-configuration/issues/911"
                },
                {
                    "domain": "www.google.es",
                    "reason": "https://github.com/duckduckgo/privacy-configuration/issues/911"
                },
                {
                    "domain": "www.google.fi",
                    "reason": "https://github.com/duckduckgo/privacy-configuration/issues/911"
                },
                {
                    "domain": "www.google.fm",
                    "reason": "https://github.com/duckduckgo/privacy-configuration/issues/911"
                },
                {
                    "domain": "www.google.fr",
                    "reason": "https://github.com/duckduckgo/privacy-configuration/issues/911"
                },
                {
                    "domain": "www.google.ga",
                    "reason": "https://github.com/duckduckgo/privacy-configuration/issues/911"
                },
                {
                    "domain": "www.google.ge",
                    "reason": "https://github.com/duckduckgo/privacy-configuration/issues/911"
                },
                {
                    "domain": "www.google.gg",
                    "reason": "https://github.com/duckduckgo/privacy-configuration/issues/911"
                },
                {
                    "domain": "www.google.gl",
                    "reason": "https://github.com/duckduckgo/privacy-configuration/issues/911"
                },
                {
                    "domain": "www.google.gm",
                    "reason": "https://github.com/duckduckgo/privacy-configuration/issues/911"
                },
                {
                    "domain": "www.google.gr",
                    "reason": "https://github.com/duckduckgo/privacy-configuration/issues/911"
                },
                {
                    "domain": "www.google.gy",
                    "reason": "https://github.com/duckduckgo/privacy-configuration/issues/911"
                },
                {
                    "domain": "www.google.hn",
                    "reason": "https://github.com/duckduckgo/privacy-configuration/issues/911"
                },
                {
                    "domain": "www.google.hr",
                    "reason": "https://github.com/duckduckgo/privacy-configuration/issues/911"
                },
                {
                    "domain": "www.google.ht",
                    "reason": "https://github.com/duckduckgo/privacy-configuration/issues/911"
                },
                {
                    "domain": "www.google.hu",
                    "reason": "https://github.com/duckduckgo/privacy-configuration/issues/911"
                },
                {
                    "domain": "www.google.ie",
                    "reason": "https://github.com/duckduckgo/privacy-configuration/issues/911"
                },
                {
                    "domain": "www.google.im",
                    "reason": "https://github.com/duckduckgo/privacy-configuration/issues/911"
                },
                {
                    "domain": "www.google.iq",
                    "reason": "https://github.com/duckduckgo/privacy-configuration/issues/911"
                },
                {
                    "domain": "www.google.is",
                    "reason": "https://github.com/duckduckgo/privacy-configuration/issues/911"
                },
                {
                    "domain": "www.google.it",
                    "reason": "https://github.com/duckduckgo/privacy-configuration/issues/911"
                },
                {
                    "domain": "www.google.je",
                    "reason": "https://github.com/duckduckgo/privacy-configuration/issues/911"
                },
                {
                    "domain": "www.google.jo",
                    "reason": "https://github.com/duckduckgo/privacy-configuration/issues/911"
                },
                {
                    "domain": "www.google.kg",
                    "reason": "https://github.com/duckduckgo/privacy-configuration/issues/911"
                },
                {
                    "domain": "www.google.ki",
                    "reason": "https://github.com/duckduckgo/privacy-configuration/issues/911"
                },
                {
                    "domain": "www.google.kz",
                    "reason": "https://github.com/duckduckgo/privacy-configuration/issues/911"
                },
                {
                    "domain": "www.google.la",
                    "reason": "https://github.com/duckduckgo/privacy-configuration/issues/911"
                },
                {
                    "domain": "www.google.li",
                    "reason": "https://github.com/duckduckgo/privacy-configuration/issues/911"
                },
                {
                    "domain": "www.google.lk",
                    "reason": "https://github.com/duckduckgo/privacy-configuration/issues/911"
                },
                {
                    "domain": "www.google.lt",
                    "reason": "https://github.com/duckduckgo/privacy-configuration/issues/911"
                },
                {
                    "domain": "www.google.lu",
                    "reason": "https://github.com/duckduckgo/privacy-configuration/issues/911"
                },
                {
                    "domain": "www.google.lv",
                    "reason": "https://github.com/duckduckgo/privacy-configuration/issues/911"
                },
                {
                    "domain": "www.google.md",
                    "reason": "https://github.com/duckduckgo/privacy-configuration/issues/911"
                },
                {
                    "domain": "www.google.me",
                    "reason": "https://github.com/duckduckgo/privacy-configuration/issues/911"
                },
                {
                    "domain": "www.google.mg",
                    "reason": "https://github.com/duckduckgo/privacy-configuration/issues/911"
                },
                {
                    "domain": "www.google.mk",
                    "reason": "https://github.com/duckduckgo/privacy-configuration/issues/911"
                },
                {
                    "domain": "www.google.ml",
                    "reason": "https://github.com/duckduckgo/privacy-configuration/issues/911"
                },
                {
                    "domain": "www.google.mn",
                    "reason": "https://github.com/duckduckgo/privacy-configuration/issues/911"
                },
                {
                    "domain": "www.google.ms",
                    "reason": "https://github.com/duckduckgo/privacy-configuration/issues/911"
                },
                {
                    "domain": "www.google.mu",
                    "reason": "https://github.com/duckduckgo/privacy-configuration/issues/911"
                },
                {
                    "domain": "www.google.mv",
                    "reason": "https://github.com/duckduckgo/privacy-configuration/issues/911"
                },
                {
                    "domain": "www.google.mw",
                    "reason": "https://github.com/duckduckgo/privacy-configuration/issues/911"
                },
                {
                    "domain": "www.google.ne",
                    "reason": "https://github.com/duckduckgo/privacy-configuration/issues/911"
                },
                {
                    "domain": "www.google.nl",
                    "reason": "https://github.com/duckduckgo/privacy-configuration/issues/911"
                },
                {
                    "domain": "www.google.no",
                    "reason": "https://github.com/duckduckgo/privacy-configuration/issues/911"
                },
                {
                    "domain": "www.google.nr",
                    "reason": "https://github.com/duckduckgo/privacy-configuration/issues/911"
                },
                {
                    "domain": "www.google.nu",
                    "reason": "https://github.com/duckduckgo/privacy-configuration/issues/911"
                },
                {
                    "domain": "www.google.pl",
                    "reason": "https://github.com/duckduckgo/privacy-configuration/issues/911"
                },
                {
                    "domain": "www.google.pn",
                    "reason": "https://github.com/duckduckgo/privacy-configuration/issues/911"
                },
                {
                    "domain": "www.google.ps",
                    "reason": "https://github.com/duckduckgo/privacy-configuration/issues/911"
                },
                {
                    "domain": "www.google.pt",
                    "reason": "https://github.com/duckduckgo/privacy-configuration/issues/911"
                },
                {
                    "domain": "www.google.ro",
                    "reason": "https://github.com/duckduckgo/privacy-configuration/issues/911"
                },
                {
                    "domain": "www.google.rs",
                    "reason": "https://github.com/duckduckgo/privacy-configuration/issues/911"
                },
                {
                    "domain": "www.google.ru",
                    "reason": "https://github.com/duckduckgo/privacy-configuration/issues/911"
                },
                {
                    "domain": "www.google.rw",
                    "reason": "https://github.com/duckduckgo/privacy-configuration/issues/911"
                },
                {
                    "domain": "www.google.sc",
                    "reason": "https://github.com/duckduckgo/privacy-configuration/issues/911"
                },
                {
                    "domain": "www.google.se",
                    "reason": "https://github.com/duckduckgo/privacy-configuration/issues/911"
                },
                {
                    "domain": "www.google.sh",
                    "reason": "https://github.com/duckduckgo/privacy-configuration/issues/911"
                },
                {
                    "domain": "www.google.si",
                    "reason": "https://github.com/duckduckgo/privacy-configuration/issues/911"
                },
                {
                    "domain": "www.google.sk",
                    "reason": "https://github.com/duckduckgo/privacy-configuration/issues/911"
                },
                {
                    "domain": "www.google.sm",
                    "reason": "https://github.com/duckduckgo/privacy-configuration/issues/911"
                },
                {
                    "domain": "www.google.sn",
                    "reason": "https://github.com/duckduckgo/privacy-configuration/issues/911"
                },
                {
                    "domain": "www.google.so",
                    "reason": "https://github.com/duckduckgo/privacy-configuration/issues/911"
                },
                {
                    "domain": "www.google.sr",
                    "reason": "https://github.com/duckduckgo/privacy-configuration/issues/911"
                },
                {
                    "domain": "www.google.st",
                    "reason": "https://github.com/duckduckgo/privacy-configuration/issues/911"
                },
                {
                    "domain": "www.google.td",
                    "reason": "https://github.com/duckduckgo/privacy-configuration/issues/911"
                },
                {
                    "domain": "www.google.tg",
                    "reason": "https://github.com/duckduckgo/privacy-configuration/issues/911"
                },
                {
                    "domain": "www.google.tl",
                    "reason": "https://github.com/duckduckgo/privacy-configuration/issues/911"
                },
                {
                    "domain": "www.google.tm",
                    "reason": "https://github.com/duckduckgo/privacy-configuration/issues/911"
                },
                {
                    "domain": "www.google.tn",
                    "reason": "https://github.com/duckduckgo/privacy-configuration/issues/911"
                },
                {
                    "domain": "www.google.to",
                    "reason": "https://github.com/duckduckgo/privacy-configuration/issues/911"
                },
                {
                    "domain": "www.google.tt",
                    "reason": "https://github.com/duckduckgo/privacy-configuration/issues/911"
                },
                {
                    "domain": "www.google.vg",
                    "reason": "https://github.com/duckduckgo/privacy-configuration/issues/911"
                },
                {
                    "domain": "www.google.vu",
                    "reason": "https://github.com/duckduckgo/privacy-configuration/issues/911"
                },
                {
                    "domain": "www.google.ws",
                    "reason": "https://github.com/duckduckgo/privacy-configuration/issues/911"
                },
                {
                    "domain": "freenom.com",
                    "reason": "https://github.com/duckduckgo/privacy-configuration/issues/1109"
                },
                {
                    "domain": "isra.org",
                    "reason": "https://github.com/duckduckgo/privacy-configuration/issues/1245"
                },
                {
                    "domain": "iamexpat.nl",
                    "reason": "https://github.com/duckduckgo/privacy-configuration/issues/1247"
                },
                {
                    "domain": "pocketbook.digital",
                    "reason": "https://github.com/duckduckgo/privacy-configuration/issues/1368"
                },
                {
                    "domain": "earth.google.com",
                    "reason": "https://github.com/duckduckgo/privacy-configuration/issues/1099"
                },
                {
                    "domain": "iscorp.com",
                    "reason": "https://github.com/duckduckgo/privacy-configuration/issues/794"
                },
                {
                    "domain": "marvel.com",
                    "reason": "https://github.com/duckduckgo/privacy-configuration/issues/1194"
                },
                {
                    "domain": "paramountplus.com",
                    "reason": "https://github.com/duckduckgo/privacy-configuration/issues/1085"
                }
            ],
            "settings": {
                "Facebook, Inc.": {
                    "ruleActions": [
                        "block-ctl-fb"
                    ],
                    "state": "disabled"
                },
                "Youtube": {
                    "ruleActions": [
                        "block-ctl-yt"
                    ],
                    "state": "disabled"
                }
            },
            "state": "disabled",
            "hash": "282361b69a7a17fbd3a6c53cdfba6b97"
        },
        "clickToPlay": {
            "exceptions": [
                {
                    "domain": "earth.google.com",
                    "reason": "https://github.com/duckduckgo/privacy-configuration/issues/1099"
                },
                {
                    "domain": "iscorp.com",
                    "reason": "https://github.com/duckduckgo/privacy-configuration/issues/794"
                },
                {
                    "domain": "marvel.com",
                    "reason": "https://github.com/duckduckgo/privacy-configuration/issues/1194"
                },
                {
                    "domain": "paramountplus.com",
                    "reason": "https://github.com/duckduckgo/privacy-configuration/issues/1085"
                }
            ],
            "settings": {
                "Facebook": {
                    "clicksBeforeSimpleVersion": 3,
                    "ruleActions": [
                        "block-ctl-fb"
                    ],
                    "state": "disabled"
                }
            },
            "state": "enabled",
            "hash": "7ba2318a0a163c27b5dfc9275f81d273"
        },
        "contentBlocking": {
            "state": "enabled",
            "exceptions": [
                {
                    "domain": "strava.com",
                    "reason": "https://github.com/duckduckgo/privacy-configuration/issues/748"
                },
                {
                    "domain": "welt.de",
                    "reason": "Video pauses at about 13-15 seconds in. Playing the video again results in a single frame rendering without progressing to the next frame."
                },
                {
                    "domain": "optout.aboutads.info",
                    "reason": "https://github.com/duckduckgo/privacy-configuration/issues/1377"
                },
                {
                    "domain": "optout.networkadvertising.org",
                    "reason": "https://github.com/duckduckgo/privacy-configuration/issues/1377"
                },
                {
                    "domain": "ads.google.com",
                    "reason": "https://github.com/duckduckgo/privacy-configuration/issues/1401"
                },
                {
                    "domain": "earth.google.com",
                    "reason": "https://github.com/duckduckgo/privacy-configuration/issues/1099"
                },
                {
                    "domain": "iscorp.com",
                    "reason": "https://github.com/duckduckgo/privacy-configuration/issues/794"
                },
                {
                    "domain": "marvel.com",
                    "reason": "https://github.com/duckduckgo/privacy-configuration/issues/1194"
                },
                {
                    "domain": "paramountplus.com",
                    "reason": "https://github.com/duckduckgo/privacy-configuration/issues/1085"
                }
            ],
            "hash": "f94b331bc97d678adbd90ed74feb40b2"
        },
        "cookie": {
            "settings": {
                "trackerCookie": "enabled",
                "nonTrackerCookie": "disabled",
                "excludedCookieDomains": [
                    {
                        "domain": "accounts.google.com",
                        "reason": "On some Google sign-in flows, there is an error after entering username and proceeding: 'Your browser has cookies disabled. Make sure that your cookies are enabled and try again.'"
                    },
                    {
                        "domain": "pay.google.com",
                        "reason": "After sign-in for Google Pay flows, there is repeated flickering and a loading spinner, preventing the flow from proceeding."
                    },
                    {
                        "domain": "payments.google.com",
                        "reason": "After sign-in for Google Pay flows (after flickering is resolved), blocking this causes the loading spinner to spin indefinitely, and the payment flow cannot proceed."
                    }
                ],
                "firstPartyTrackerCookiePolicy": {
                    "threshold": 86400,
                    "maxAge": 86400
                },
                "firstPartyCookiePolicy": {
                    "threshold": 604800,
                    "maxAge": 604800
                }
            },
            "exceptions": [
                {
                    "domain": "nespresso.com",
                    "reason": "Clicking 'Continue' after filling out details for account creation yields an error."
                },
                {
                    "domain": "optout.aboutads.info",
                    "reason": "https://github.com/duckduckgo/privacy-configuration/issues/1377"
                },
                {
                    "domain": "optout.networkadvertising.org",
                    "reason": "https://github.com/duckduckgo/privacy-configuration/issues/1377"
                },
                {
                    "domain": "earth.google.com",
                    "reason": "https://github.com/duckduckgo/privacy-configuration/issues/1099"
                },
                {
                    "domain": "iscorp.com",
                    "reason": "https://github.com/duckduckgo/privacy-configuration/issues/794"
                },
                {
                    "domain": "marvel.com",
                    "reason": "https://github.com/duckduckgo/privacy-configuration/issues/1194"
                },
                {
                    "domain": "paramountplus.com",
                    "reason": "https://github.com/duckduckgo/privacy-configuration/issues/1085"
                }
            ],
            "state": "disabled",
            "hash": "ee691572b20893705632f670a2f72801"
        },
        "customUserAgent": {
            "settings": {
                "webViewDefault": [
                    {
                        "domain": "accounts.google.com",
                        "reason": "https://github.com/duckduckgo/privacy-configuration/issues/1295"
                    },
                    {
                        "domain": "flysas.com",
                        "reason": "https://github.com/duckduckgo/privacy-configuration/issues/1347"
                    }
                ]
            },
            "exceptions": [],
            "state": "enabled",
            "hash": "d757f6509e9a9a20140c755ed0f21ea2"
        },
        "duckPlayer": {
            "exceptions": [],
            "settings": {
                "tryDuckPlayerLink": "https://www.youtube.com/watch?v=yKWIA-Pys4c",
                "overlays": {
                    "youtube": {
                        "state": "disabled",
                        "selectors": {
                            "thumbLink": "a[href^='/watch']",
                            "excludedRegions": [
                                "#playlist",
                                "ytd-movie-renderer",
                                "ytd-grid-movie-renderer"
                            ],
                            "videoElement": "#player video",
                            "videoElementContainer": "#player .html5-video-player",
                            "hoverExcluded": [],
                            "clickExcluded": [],
                            "allowedEventTargets": [
                                ".ytp-inline-preview-scrim",
                                ".ytd-video-preview",
                                "#thumbnail-container",
                                "#video-title-link",
                                "#video-title"
                            ]
                        },
                        "thumbnailOverlays": {
                            "state": "enabled"
                        },
                        "clickInterception": {
                            "state": "enabled"
                        },
                        "videoOverlays": {
                            "state": "enabled"
                        }
                    },
                    "serpProxy": {
                        "state": "disabled"
                    }
                },
                "domains": [
                    {
                        "domain": "www.youtube.com",
                        "patchSettings": [
                            {
                                "op": "replace",
                                "path": "/overlays/youtube/state",
                                "value": "enabled"
                            }
                        ]
                    },
                    {
                        "domain": "duckduckgo.com",
                        "patchSettings": [
                            {
                                "op": "replace",
                                "path": "/overlays/serpProxy/state",
                                "value": "enabled"
                            }
                        ]
                    }
                ]
            },
            "state": "enabled",
            "hash": "ab2c73639ad75b2d6efb18f324230397"
        },
        "elementHiding": {
            "exceptions": [
                {
                    "domain": "duckduckgo.com",
                    "reason": "https://github.com/duckduckgo/privacy-configuration/issues/1236"
                },
                {
                    "domain": "bild.de",
                    "reason": "https://github.com/duckduckgo/privacy-configuration/issues/589"
                },
                {
                    "domain": "derstandard.at",
                    "reason": "https://github.com/duckduckgo/privacy-configuration/issues/1101"
                },
                {
                    "domain": "foxnews.com",
                    "reason": "https://github.com/duckduckgo/privacy-configuration/issues/965"
                },
                {
                    "domain": "kbb.com",
                    "reason": "Adblocker wall"
                },
                {
                    "domain": "wiwo.de",
                    "reason": "https://github.com/duckduckgo/privacy-configuration/issues/592"
                },
                {
                    "domain": "metro.co.uk",
                    "reason": "https://github.com/duckduckgo/privacy-configuration/issues/592"
                },
                {
                    "domain": "blick.ch",
                    "reason": "https://github.com/duckduckgo/privacy-configuration/issues/592"
                },
                {
                    "domain": "thechive.com",
                    "reason": "https://github.com/duckduckgo/privacy-configuration/issues/592"
                },
                {
                    "domain": "bizjournals.com",
                    "reason": "https://github.com/duckduckgo/privacy-configuration/issues/592"
                },
                {
                    "domain": "slate.com",
                    "reason": "https://github.com/duckduckgo/privacy-configuration/issues/592"
                },
                {
                    "domain": "dailycaller.com",
                    "reason": "https://github.com/duckduckgo/privacy-configuration/issues/592"
                },
                {
                    "domain": "dailymail.co.uk",
                    "reason": "https://github.com/duckduckgo/privacy-configuration/issues/592"
                },
                {
                    "domain": "eltiempo.com",
                    "reason": "https://github.com/duckduckgo/privacy-configuration/issues/592"
                },
                {
                    "domain": "dailyherald.com",
                    "reason": "https://github.com/duckduckgo/privacy-configuration/issues/592"
                },
                {
                    "domain": "publico.es",
                    "reason": "https://github.com/duckduckgo/privacy-configuration/issues/592"
                },
                {
                    "domain": "rawstory.com",
                    "reason": "https://github.com/duckduckgo/privacy-configuration/issues/592"
                },
                {
                    "domain": "allgemeine-zeitung.de",
                    "reason": "https://github.com/duckduckgo/privacy-configuration/issues/592"
                },
                {
                    "domain": "thehindu.com",
                    "reason": "https://github.com/duckduckgo/privacy-configuration/issues/592"
                },
                {
                    "domain": "earth.google.com",
                    "reason": "https://github.com/duckduckgo/privacy-configuration/issues/1099"
                },
                {
                    "domain": "iscorp.com",
                    "reason": "https://github.com/duckduckgo/privacy-configuration/issues/794"
                },
                {
                    "domain": "marvel.com",
                    "reason": "https://github.com/duckduckgo/privacy-configuration/issues/1194"
                },
                {
                    "domain": "paramountplus.com",
                    "reason": "https://github.com/duckduckgo/privacy-configuration/issues/1085"
                },
                {
                    "domain": "wunderground.com",
                    "reason": "https://github.com/duckduckgo/privacy-configuration/issues/592"
                }
            ],
            "settings": {
                "useStrictHideStyleTag": true,
                "rules": [
                    {
                        "selector": "[id*='gpt-']",
                        "type": "hide-empty"
                    },
                    {
                        "selector": "[class*='gpt-']",
                        "type": "closest-empty"
                    },
                    {
                        "selector": "[class*='dfp-']",
                        "type": "hide-empty"
                    },
                    {
                        "selector": "[id*='dfp-']",
                        "type": "hide-empty"
                    },
                    {
                        "selector": "[id*='dfp_']",
                        "type": "closest-empty"
                    },
                    {
                        "selector": "[id*='google_ads_iframe']",
                        "type": "hide"
                    },
                    {
                        "selector": "#google_ads",
                        "type": "hide-empty"
                    },
                    {
                        "selector": ".adsbygoogle",
                        "type": "hide-empty"
                    },
                    {
                        "selector": "[id*='taboola-']",
                        "type": "hide"
                    },
                    {
                        "selector": ".taboolaHeight",
                        "type": "hide"
                    },
                    {
                        "selector": ".taboola-placeholder",
                        "type": "hide"
                    },
                    {
                        "selector": ".adHolder",
                        "type": "closest-empty"
                    },
                    {
                        "selector": ".adplaceholder",
                        "type": "hide-empty"
                    },
                    {
                        "selector": ".ad-placeholder",
                        "type": "hide-empty"
                    },
                    {
                        "selector": "[class*='ad_unit']",
                        "type": "closest-empty"
                    },
                    {
                        "selector": "[class^='adunit']",
                        "type": "hide-empty"
                    },
                    {
                        "selector": ".ad-unit",
                        "type": "hide-empty"
                    },
                    {
                        "selector": ".column-ad",
                        "type": "hide-empty"
                    },
                    {
                        "selector": ".wide-ad",
                        "type": "hide-empty"
                    },
                    {
                        "selector": ".ad",
                        "type": "hide-empty"
                    },
                    {
                        "selector": ".AD",
                        "type": "hide-empty"
                    },
                    {
                        "selector": ".ad-adhesion",
                        "type": "hide-empty"
                    },
                    {
                        "selector": "[class*='ad-content']",
                        "type": "hide-empty"
                    },
                    {
                        "selector": "[class*='ad-slot_']",
                        "type": "hide-empty"
                    },
                    {
                        "selector": "[class*='_ad-slot']",
                        "type": "hide-empty"
                    },
                    {
                        "selector": ".ad-block",
                        "type": "hide-empty"
                    },
                    {
                        "selector": ".adBox",
                        "type": "hide-empty"
                    },
                    {
                        "selector": ".apexAd",
                        "type": "hide-empty"
                    },
                    {
                        "selector": ".ad-placement",
                        "type": "hide-empty"
                    },
                    {
                        "selector": ".ad-leaderboard",
                        "type": "closest-empty"
                    },
                    {
                        "selector": ".leaderboard",
                        "type": "closest-empty"
                    },
                    {
                        "selector": "#leaderboard",
                        "type": "closest-empty"
                    },
                    {
                        "selector": ".leaderboard_wrapper",
                        "type": "hide-empty"
                    },
                    {
                        "selector": ".banner-leaderboard",
                        "type": "hide-empty"
                    },
                    {
                        "selector": ".top-banner",
                        "type": "hide-empty"
                    },
                    {
                        "selector": "#top-banner",
                        "type": "hide-empty"
                    },
                    {
                        "selector": "#topBanner",
                        "type": "hide-empty"
                    },
                    {
                        "selector": ".top-ad",
                        "type": "hide-empty"
                    },
                    {
                        "selector": ".ad-banner-container",
                        "type": "hide-empty"
                    },
                    {
                        "selector": "[class*='bannerAd']",
                        "type": "hide-empty"
                    },
                    {
                        "selector": ".banner-placeholder",
                        "type": "hide-empty"
                    },
                    {
                        "selector": ".header-ads",
                        "type": "hide-empty"
                    },
                    {
                        "selector": ".header-ad-slot",
                        "type": "hide-empty"
                    },
                    {
                        "selector": "#credential_picker_container",
                        "type": "hide"
                    },
                    {
                        "selector": "#credentials-picker-container",
                        "type": "hide"
                    },
                    {
                        "selector": "#credential_picker_iframe",
                        "type": "hide"
                    },
                    {
                        "selector": "[id*='google-one-tap-iframe']",
                        "type": "hide"
                    },
                    {
                        "selector": "#google-one-tap-popup-container",
                        "type": "hide"
                    },
                    {
                        "selector": ".google-one-tap-modal-div",
                        "type": "hide"
                    },
                    {
                        "selector": ".google-one-tap",
                        "type": "hide-empty"
                    },
                    {
                        "selector": ".ad_container",
                        "type": "closest-empty"
                    },
                    {
                        "selector": ".ads_container",
                        "type": "hide-empty"
                    },
                    {
                        "selector": ".ad__container",
                        "type": "closest-empty"
                    },
                    {
                        "selector": "[class^='ad-container']",
                        "type": "hide-empty"
                    },
                    {
                        "selector": "[class*='-ad-container']",
                        "type": "hide-empty"
                    },
                    {
                        "selector": ".adcontainer",
                        "type": "closest-empty"
                    },
                    {
                        "selector": ".ad-current",
                        "type": "hide-empty"
                    },
                    {
                        "selector": ".advertisement",
                        "type": "closest-empty"
                    },
                    {
                        "selector": "[class*='advert-']",
                        "type": "hide-empty"
                    },
                    {
                        "selector": "[id*='advert-']",
                        "type": "hide-empty"
                    },
                    {
                        "selector": ".ads__inline",
                        "type": "closest-empty"
                    },
                    {
                        "selector": ".ads__native",
                        "type": "closest-empty"
                    },
                    {
                        "selector": ".fixed-slots",
                        "type": "hide-empty"
                    },
                    {
                        "selector": ".ad-slot",
                        "type": "closest-empty"
                    },
                    {
                        "selector": ".ad-wrap",
                        "type": "closest-empty"
                    },
                    {
                        "selector": ".ad-wrapper",
                        "type": "closest-empty"
                    },
                    {
                        "selector": ".ads-wrapper",
                        "type": "closest-empty"
                    },
                    {
                        "selector": "[class^='adWrapper']",
                        "type": "closest-empty"
                    },
                    {
                        "selector": "[class^='Display_displayAd']",
                        "type": "hide-empty"
                    },
                    {
                        "selector": "[class^='Display_displayAd']",
                        "type": "hide-empty"
                    },
                    {
                        "selector": "#premium_ddb_0",
                        "type": "hide-empty"
                    },
                    {
                        "selector": "[class*='ad-zone']",
                        "type": "hide-empty"
                    },
                    {
                        "selector": "[data-adunitpath]",
                        "type": "closest-empty"
                    },
                    {
                        "selector": "[data-targeting]",
                        "type": "closest-empty"
                    },
                    {
                        "selector": "[data-ad-placeholder]",
                        "type": "closest-empty"
                    },
                    {
                        "selector": "[data-ad]",
                        "type": "hide-empty"
                    },
                    {
                        "selector": ".adthrive",
                        "type": "hide-empty"
                    },
                    {
                        "selector": ".adthrive-ad",
                        "type": "hide-empty"
                    },
                    {
                        "selector": ".adthrive-content",
                        "type": "hide-empty"
                    },
                    {
                        "selector": ".arc-ad-wrapper",
                        "type": "hide-empty"
                    },
                    {
                        "selector": ".dmpu-ad",
                        "type": "hide-empty"
                    },
                    {
                        "selector": "#bfad-slot",
                        "type": "hide-empty"
                    },
                    {
                        "selector": ".ezoic-ad",
                        "type": "hide-empty"
                    },
                    {
                        "selector": ".ezo_ad",
                        "type": "hide-empty"
                    },
                    {
                        "selector": "[data-ez-ph-id]",
                        "type": "hide-empty"
                    },
                    {
                        "selector": "#amp_floatingAdDiv",
                        "type": "hide"
                    },
                    {
                        "selector": ".bordeaux-slot",
                        "type": "closest-empty"
                    },
                    {
                        "selector": ".bordeaux-anchored-container",
                        "type": "hide-empty"
                    },
                    {
                        "selector": ".rightAd",
                        "type": "hide-empty"
                    },
                    {
                        "selector": ".sponsored-slot",
                        "type": "hide-empty"
                    },
                    {
                        "selector": "#ez-content-blocker-container",
                        "type": "hide"
                    },
                    {
                        "selector": "#notify-adblock",
                        "type": "hide"
                    }
                ],
                "styleTagExceptions": [
                    {
                        "domain": "github.com",
                        "reason": "https://github.com/duckduckgo/privacy-configuration/issues/1058"
                    },
                    {
                        "domain": "pocketbook.digital",
                        "reason": "https://github.com/duckduckgo/privacy-configuration/issues/1365"
                    }
                ],
                "hideTimeouts": [
                    0,
                    100,
                    300,
                    500,
                    1000,
                    1500,
                    2000,
                    3000,
                    5000
                ],
                "unhideTimeouts": [
                    1250,
                    2250,
                    3250,
                    5250
                ],
                "mediaAndFormSelectors": "video,canvas,embed,object,audio,map,form,input,textarea,select,option",
                "adLabelStrings": [
                    "ad",
                    "advert",
                    "advert10",
                    "advertisement",
                    "advertisements",
                    "advertisment",
                    "advertisementclose",
                    "advertisementadvertisement",
                    "advertisementcontinue reading the main story",
                    "advertisement\ncontinue reading the main story",
                    "advertisement\n\ncontinue reading the main story",
                    "advertisement\n\nhide ad",
                    "advertisementhide ad",
                    "advertisement - scroll to continue",
                    "advertisement · scroll to continue",
                    "advertising",
                    "advertising\nskip ad",
                    "advertising\nskip ad\nskip ad\nskip ad",
                    "ad feedback",
                    "anzeige",
                    "close ad",
                    "close this ad",
                    "x",
                    "sponsored",
                    "sponsorisé",
                    "story continues below advertisement",
                    "story continues below advertisementadvertisement",
                    "publicité",
                    "publicidade",
                    "reklama",
                    "skip ad",
                    "sponsored news",
                    "continue reading the main story",
                    "this advertisement has not loaded yet, but your article continues below.",
                    "story continues below\nthis advertisement has not loaded yet, but your article continues below."
                ],
                "domains": [
                    {
                        "domain": "abc.es",
                        "rules": [
                            {
                                "selector": ".voc-advertising",
                                "type": "hide-empty"
                            }
                        ]
                    },
                    {
                        "domain": "apnews.com",
                        "rules": [
                            {
                                "selector": ".proper-dynamic-insertion",
                                "type": "closest-empty"
                            }
                        ]
                    },
                    {
                        "domain": "bbc.com",
                        "rules": [
                            {
                                "selector": ".dotcom-ad",
                                "type": "closest-empty"
                            },
                            {
                                "selector": ".leaderboard-ad-placeholder",
                                "type": "closest-empty"
                            }
                        ]
                    },
                    {
                        "domain": "bestbuy.com",
                        "rules": [
                            {
                                "selector": "#credential_picker_container",
                                "type": "override"
                            }
                        ]
                    },
                    {
                        "domain": "bleacherreport.com",
                        "rules": [
                            {
                                "selector": ".br-ad-wrapper",
                                "type": "closest-empty"
                            }
                        ]
                    },
                    {
                        "domain": "bleedcubbieblue.com",
                        "rules": [
                            {
                                "selector": "[class*='ad_unit']",
                                "type": "override"
                            }
                        ]
                    },
                    {
                        "domain": "bloomberg.com",
                        "rules": [
                            {
                                "selector": ".unsupported-browser-notification-container",
                                "type": "hide"
                            },
                            {
                                "selector": "[class^='FullWidthAd']",
                                "type": "hide-empty"
                            },
                            {
                                "selector": "[data-testid='sparkle-ad']",
                                "type": "closest-empty"
                            }
                        ]
                    },
                    {
                        "domain": "bostonglobe.com",
                        "rules": [
                            {
                                "selector": ".arc_ad",
                                "type": "closest-empty"
                            }
                        ]
                    },
                    {
                        "domain": "carandclassic.com",
                        "rules": [
                            {
                                "selector": "[id*='advert-']",
                                "type": "override"
                            }
                        ]
                    },
                    {
                        "domain": "cbc.ca",
                        "rules": [
                            {
                                "selector": ".ad-risingstar-container",
                                "type": "hide-empty"
                            },
                            {
                                "selector": ".bigBoxContainer",
                                "type": "hide-empty"
                            },
                            {
                                "selector": ".stickyRailAd",
                                "type": "hide-empty"
                            }
                        ]
                    },
                    {
                        "domain": "cbssports.com",
                        "rules": [
                            {
                                "selector": ".leaderboard-wrap",
                                "type": "hide-empty"
                            },
                            {
                                "selector": ".skybox-top-wrapper",
                                "type": "hide-empty"
                            }
                        ]
                    },
                    {
                        "domain": "cleartax.in",
                        "rules": [
                            {
                                "selector": "#credential_picker_container",
                                "type": "override"
                            }
                        ]
                    },
                    {
                        "domain": "cnbc.com",
                        "rules": [
                            {
                                "selector": ".TopBanner-container",
                                "type": "hide-empty"
                            }
                        ]
                    },
                    {
                        "domain": "coingecko.com",
                        "rules": [
                            {
                                "selector": "[data-target='ads.banner']",
                                "type": "hide-empty"
                            }
                        ]
                    },
                    {
                        "domain": "cyclingtips.com",
                        "rules": [
                            {
                                "selector": "[data-block-name='ads']",
                                "type": "closest-empty"
                            }
                        ]
                    },
                    {
                        "domain": "dallasnews.com",
                        "rules": [
                            {
                                "selector": "[data-targeting]",
                                "type": "hide-empty"
                            }
                        ]
                    },
                    {
                        "domain": "dallasnews.com",
                        "rules": [
                            {
                                "selector": ".adhesiveAdWrapper",
                                "type": "hide-empty"
                            },
                            {
                                "selector": "[data-cy='Ad']",
                                "type": "hide-empty"
                            },
                            {
                                "selector": "[data-cy='InstreamPlayer']",
                                "type": "hide-empty"
                            },
                            {
                                "selector": ".bg-neutral-grey-4.items-center",
                                "type": "hide-empty"
                            }
                        ]
                    },
                    {
                        "domain": "ebay.com",
                        "rules": [
                            {
                                "selector": "#g-yolo-overlay-holder",
                                "type": "hide"
                            }
                        ]
                    },
                    {
                        "domain": "ebay-kleinanzeigen.de",
                        "rules": [
                            {
                                "selector": "[data-liberty-position-name]",
                                "type": "hide-empty"
                            }
                        ]
                    },
                    {
                        "domain": "eniro.se",
                        "rules": [
                            {
                                "selector": "#page .e-banner.e-embed-aware",
                                "type": "hide"
                            }
                        ]
                    },
                    {
                        "domain": "eonline.com",
                        "rules": [
                            {
                                "selector": "[class*='mps-']",
                                "type": "closest-empty"
                            }
                        ]
                    },
                    {
                        "domain": "essentiallysports.com",
                        "rules": [
                            {
                                "selector": ".es-ad-space-container",
                                "type": "hide-empty"
                            }
                        ]
                    },
                    {
                        "domain": "express.de",
                        "rules": [
                            {
                                "selector": ".dm-slot",
                                "type": "hide-empty"
                            }
                        ]
                    },
                    {
                        "domain": "express.co.uk",
                        "rules": [
                            {
                                "selector": ".superbanner",
                                "type": "hide-empty"
                            },
                            {
                                "selector": "#ad-vip-article",
                                "type": "hide-empty"
                            },
                            {
                                "selector": ".taboola-above-article",
                                "type": "hide"
                            },
                            {
                                "selector": "#taboola-ad",
                                "type": "hide"
                            },
                            {
                                "selector": ".viafoura-standalone-mpu",
                                "type": "hide"
                            }
                        ]
                    },
                    {
                        "domain": "fandom.com",
                        "rules": [
                            {
                                "selector": ".top-ads-container",
                                "type": "hide-empty"
                            }
                        ]
                    },
                    {
                        "domain": "focus.de",
                        "rules": [
                            {
                                "selector": "[id*='M_CONTENTAD']",
                                "type": "closest-empty"
                            },
                            {
                                "selector": "[id*='M_TRSCT_hor']",
                                "type": "closest-empty"
                            },
                            {
                                "selector": "[id*='M_FLYCPT_hor']",
                                "type": "closest-empty"
                            },
                            {
                                "selector": "#tfm_admanagerTeaser",
                                "type": "closest-empty"
                            },
                            {
                                "selector": ".cls_slot_xxoutstreamxx",
                                "type": "hide-empty"
                            }
                        ]
                    },
                    {
                        "domain": "football365.com",
                        "rules": [
                            {
                                "selector": ".bs-block",
                                "type": "closest-empty"
                            }
                        ]
                    },
                    {
                        "domain": "forbes.com",
                        "rules": [
                            {
                                "selector": "fbs-ad",
                                "type": "closest-empty"
                            }
                        ]
                    },
                    {
                        "domain": "fortune.com",
                        "rules": [
                            {
                                "selector": "[id*='Leaderboard']",
                                "type": "closest-empty"
                            },
                            {
                                "selector": "[id*='RightRailFlex']",
                                "type": "closest-empty"
                            },
                            {
                                "selector": "[id*='InStream']",
                                "type": "closest-empty"
                            }
                        ]
                    },
                    {
                        "domain": "foxnews.com",
                        "rules": [
                            {
                                "selector": ".vendor-unit",
                                "type": "hide-empty"
                            }
                        ]
                    },
                    {
                        "domain": "gamingbible.com",
                        "rules": [
                            {
                                "selector": "[class*='Advert']",
                                "type": "hide-empty"
                            }
                        ]
                    },
                    {
                        "domain": "getpocket.com",
                        "rules": [
                            {
                                "selector": "[class*='syndication-ad']",
                                "type": "hide-empty"
                            }
                        ]
                    },
                    {
                        "domain": "ghacks.net",
                        "rules": [
                            {
                                "selector": ".box-banner",
                                "type": "hide-empty"
                            },
                            {
                                "selector": "[id^='ghacks_ad_code']",
                                "type": "hide-empty"
                            }
                        ]
                    },
                    {
                        "domain": "google.com",
                        "rules": [
                            {
                                "selector": ":is(div:has(> iframe[src*='prid=19026802']))",
                                "type": "hide"
                            },
                            {
                                "selector": ":is(div:has(> iframe[src*='prid=19015398']))",
                                "type": "hide"
                            },
                            {
                                "selector": ":is(div:has(> iframe[src*='prid=19026796']))",
                                "type": "hide"
                            },
                            {
                                "selector": ":is(div:has(> iframe[src*='prid=19018053']))",
                                "type": "hide"
                            },
                            {
                                "selector": ":is(div:has(> iframe[src*='prid=19018054']))",
                                "type": "hide"
                            },
                            {
                                "selector": ":is(div:has(> iframe[src*='prid=19016403']))",
                                "type": "hide"
                            },
                            {
                                "selector": ":is(div:has(> iframe[src*='prid=19015972']))",
                                "type": "hide"
                            },
                            {
                                "selector": ":is(div:has(> iframe[src*='prid=19016223']))",
                                "type": "hide"
                            },
                            {
                                "selector": ":is(div:has(> iframe[src*='prid=19015952']))",
                                "type": "hide"
                            },
                            {
                                "selector": ":is(div:has(> iframe[src*='prid=19030391']))",
                                "type": "hide"
                            },
                            {
                                "selector": ":is(div:has(> iframe[src*='prid=19030389']))",
                                "type": "hide"
                            },
                            {
                                "selector": ":is(div:has(> iframe[src*='prid=19030167']))",
                                "type": "hide"
                            }
                        ]
                    },
                    {
                        "domain": "gute-garne.de",
                        "rules": [
                            {
                                "selector": ".ad",
                                "type": "override"
                            }
                        ]
                    },
                    {
                        "domain": "guard.io",
                        "rules": [
                            {
                                "selector": "#credential_picker_container",
                                "type": "override"
                            }
                        ]
                    },
                    {
                        "domain": "harpygee.com",
                        "rules": [
                            {
                                "selector": "#leaderboard",
                                "type": "override"
                            }
                        ]
                    },
                    {
                        "domain": "hindustantimes.com",
                        "rules": [
                            {
                                "selector": ".desktopAd",
                                "type": "hide-empty"
                            },
                            {
                                "selector": "[class^='adHeight']",
                                "type": "hide-empty"
                            },
                            {
                                "selector": "[class^='adMinHeight']",
                                "type": "hide-empty"
                            }
                        ]
                    },
                    {
                        "domain": "howstuffworks.com",
                        "rules": [
                            {
                                "selector": ".leaderboard-banner",
                                "type": "hide-empty"
                            },
                            {
                                "selector": ".ad-container",
                                "type": "hide"
                            },
                            {
                                "selector": ".ad-inline",
                                "type": "hide-empty"
                            },
                            {
                                "selector": "#ad-wrap-mobadhesion",
                                "type": "closest-empty"
                            }
                        ]
                    },
                    {
                        "domain": "huffpost.com",
                        "rules": [
                            {
                                "selector": ".connatix-player",
                                "type": "closest-empty"
                            }
                        ]
                    },
                    {
                        "domain": "indeed.com",
                        "rules": [
                            {
                                "selector": ".google-Only-Modal",
                                "type": "hide"
                            }
                        ]
                    },
                    {
                        "domain": "indiatimes.com",
                        "rules": [
                            {
                                "selector": ".ad-cls",
                                "type": "hide-empty"
                            },
                            {
                                "selector": "._3JJMX",
                                "type": "hide-empty"
                            },
                            {
                                "selector": ".paisa-wrapper",
                                "type": "hide-empty"
                            }
                        ]
                    },
                    {
                        "domain": "indy100.com",
                        "rules": [
                            {
                                "selector": "[id*='thirdparty']",
                                "type": "hide-empty"
                            }
                        ]
                    },
                    {
                        "domain": "investing.com",
                        "rules": [
                            {
                                "selector": ".dfpVideo",
                                "type": "hide-empty"
                            },
                            {
                                "selector": ".adDrawer",
                                "type": "hide-empty"
                            },
                            {
                                "selector": "#hpAdVideo",
                                "type": "hide-empty"
                            },
                            {
                                "selector": "[advertisementtext='Advertisement']",
                                "type": "closest-empty"
                            }
                        ]
                    },
                    {
                        "domain": "kbb.com",
                        "rules": [
                            {
                                "selector": "#contentFor_kbbAdsSimplifiedNativeAd",
                                "type": "hide"
                            }
                        ]
                    },
                    {
                        "domain": "leboncoin.fr",
                        "rules": [
                            {
                                "selector": "#lht-space-ad",
                                "type": "hide-empty"
                            },
                            {
                                "selector": "[class*='styles__ad']",
                                "type": "hide-empty"
                            }
                        ]
                    },
                    {
                        "domain": "livemint.com",
                        "rules": [
                            {
                                "selector": "#adfreeDeskSpace",
                                "type": "hide-empty"
                            },
                            {
                                "selector": "#dekBudgetAd",
                                "type": "hide-empty"
                            }
                        ]
                    },
                    {
                        "domain": "macrumors.com",
                        "rules": [
                            {
                                "selector": ".tertiary",
                                "type": "hide-empty"
                            },
                            {
                                "selector": "[class*='sidebarblock']",
                                "type": "hide-empty"
                            }
                        ]
                    },
                    {
                        "domain": "mail.com",
                        "rules": [
                            {
                                "selector": ".primis",
                                "type": "closest-empty"
                            }
                        ]
                    },
                    {
                        "domain": "marketwatch.com",
                        "rules": [
                            {
                                "selector": ".j-ad",
                                "type": "closest-empty"
                            }
                        ]
                    },
                    {
                        "domain": "mirror.co.uk",
                        "rules": [
                            {
                                "selector": "#comments-standalone-mpu",
                                "type": "hide-empty"
                            }
                        ]
                    },
                    {
                        "domain": "motortrend.com",
                        "rules": [
                            {
                                "selector": "[id*='AboveNavAd']",
                                "type": "closest-empty"
                            },
                            {
                                "selector": "._11KmK",
                                "type": "hide-empty"
                            },
                            {
                                "selector": ".AtFxB",
                                "type": "hide-empty"
                            }
                        ]
                    },
                    {
                        "domain": "nasdaq.com",
                        "rules": [
                            {
                                "selector": "[class^='ads__midpage']",
                                "type": "hide-empty"
                            },
                            {
                                "selector": "[class^='ads__right-rail']",
                                "type": "hide-empty"
                            }
                        ]
                    },
                    {
                        "domain": "nbcsports.com",
                        "rules": [
                            {
                                "selector": ".block-mps",
                                "type": "hide-empty"
                            },
                            {
                                "selector": "#nbcsports-leaderboard",
                                "type": "hide-empty"
                            }
                        ]
                    },
                    {
                        "domain": "nerdist.com",
                        "rules": [
                            {
                                "selector": ".kskdCls",
                                "type": "hide"
                            }
                        ]
                    },
                    {
                        "domain": "newser.com",
                        "rules": [
                            {
                                "selector": ".RightRailAds",
                                "type": "hide-empty"
                            },
                            {
                                "selector": "#headerAdSection",
                                "type": "hide-empty"
                            },
                            {
                                "selector": "#FreeStarVideoAdContainer",
                                "type": "closest-empty"
                            },
                            {
                                "selector": "[id^='div-insticator-ad']",
                                "type": "closest-empty"
                            },
                            {
                                "selector": "#divMobileHeaderAd",
                                "type": "closest-empty"
                            },
                            {
                                "selector": "#divImageAd",
                                "type": "closest-empty"
                            },
                            {
                                "selector": ".divNColAdRepeating",
                                "type": "closest-empty"
                            }
                        ]
                    },
                    {
                        "domain": "newsmax.com",
                        "rules": [
                            {
                                "selector": ".DFPad",
                                "type": "hide-empty"
                            }
                        ]
                    },
                    {
                        "domain": "nottinghampost.com",
                        "rules": [
                            {
                                "selector": "#auth-ui_one-tap-container",
                                "type": "hide"
                            },
                            {
                                "selector": "#comments-standalone-mpu",
                                "type": "hide-empty"
                            }
                        ]
                    },
                    {
                        "domain": "nytimes.com",
                        "rules": [
                            {
                                "selector": "#top-wrapper",
                                "type": "hide-empty"
                            },
                            {
                                "selector": "#bottom-wrapper",
                                "type": "hide-empty"
                            },
                            {
                                "selector": "#mid1-wrapper",
                                "type": "hide-empty"
                            },
                            {
                                "selector": "#mid2-wrapper",
                                "type": "hide-empty"
                            },
                            {
                                "selector": "#mid3-wrapper",
                                "type": "hide-empty"
                            },
                            {
                                "selector": "#mktg-wrapper",
                                "type": "hide-empty"
                            },
                            {
                                "selector": ".e1xxpj0j1",
                                "type": "hide-empty"
                            },
                            {
                                "selector": "[id*='story-ad']",
                                "type": "hide-empty"
                            },
                            {
                                "selector": "[data-testid='StandardAd']",
                                "type": "closest-empty"
                            },
                            {
                                "selector": ".pz-ad-box",
                                "type": "hide-empty"
                            }
                        ]
                    },
                    {
                        "domain": "observador.pt",
                        "rules": [
                            {
                                "selector": ".obs-ad-placeholder",
                                "type": "hide-empty"
                            }
                        ]
                    },
                    {
                        "domain": "orange.fr",
                        "rules": [
                            {
                                "selector": ".tag-rm",
                                "type": "hide-empty"
                            }
                        ]
                    },
                    {
                        "domain": "on.cc",
                        "rules": [
                            {
                                "selector": "#mOverLay-container",
                                "type": "hide"
                            },
                            {
                                "selector": ".lrec",
                                "type": "hide-empty"
                            }
                        ]
                    },
                    {
                        "domain": "ouest-france.fr",
                        "rules": [
                            {
                                "selector": "[id*='pub_banniere']",
                                "type": "hide-empty"
                            },
                            {
                                "selector": "[id*='pub_pave']",
                                "type": "hide-empty"
                            }
                        ]
                    },
                    {
                        "domain": "peterboroughtoday.co.uk",
                        "rules": [
                            {
                                "selector": ".mpu-item",
                                "type": "closest-empty"
                            },
                            {
                                "selector": "[class*='AdContainer']",
                                "type": "hide-empty"
                            }
                        ]
                    },
                    {
                        "domain": "polygon.com",
                        "rules": [
                            {
                                "selector": "[class*='ad_unit']",
                                "type": "override"
                            },
                            {
                                "selector": "[id*='gpt-']",
                                "type": "override"
                            },
                            {
                                "selector": ".m-ad",
                                "type": "hide-empty"
                            }
                        ]
                    },
                    {
                        "domain": "popsci.com",
                        "rules": [
                            {
                                "selector": ".mtc-unit-prefill-container",
                                "type": "hide-empty"
                            },
                            {
                                "selector": ".ad-slot-wrapper",
                                "type": "hide-empty"
                            }
                        ]
                    },
                    {
                        "domain": "psypost.com",
                        "rules": [
                            {
                                "selector": ".jeg_midbar",
                                "type": "hide-empty"
                            }
                        ]
                    },
                    {
                        "domain": "qz.com",
                        "rules": [
                            {
                                "selector": "#marquee-ad",
                                "type": "closest-empty"
                            }
                        ]
                    },
                    {
                        "domain": "reddit.com",
                        "rules": [
                            {
                                "selector": "._233XfOVq91N_ugGQDBb_OT",
                                "type": "hide"
                            },
                            {
                                "selector": "._2vPrb00OnreVznxQ-SNql9",
                                "type": "hide"
                            },
                            {
                                "selector": "[devicetype=\"desktop\"] .grid:not([style='filter: blur(4px);']) ~ shreddit-experience-tree",
                                "type": "hide"
                            }
                        ]
                    },
                    {
                        "domain": "refinery29.com",
                        "rules": [
                            {
                                "selector": ".section-ad",
                                "type": "hide-empty"
                            }
                        ]
                    },
                    {
                        "domain": "reuters.com",
                        "rules": [
                            {
                                "selector": "[testid='ResponsiveAdSlot']",
                                "type": "hide-empty"
                            }
                        ]
                    },
                    {
                        "domain": "rumble.com",
                        "rules": [
                            {
                                "selector": "[id^='rumble-ad']",
                                "type": "hide-empty"
                            }
                        ]
                    },
                    {
                        "domain": "scmp.com",
                        "rules": [
                            {
                                "selector": "[class*='ad-slot-container']",
                                "type": "hide-empty"
                            },
                            {
                                "selector": ".top-ad",
                                "type": "hide-empty"
                            },
                            {
                                "selector": ".advertisement--mobile",
                                "type": "hide-empty"
                            },
                            {
                                "selector": ".bottom-ad",
                                "type": "hide-empty"
                            },
                            {
                                "selector": ".article-list__inline-ad",
                                "type": "hide-empty"
                            },
                            {
                                "selector": ".page-container__mobile-native-ad",
                                "type": "hide-empty"
                            },
                            {
                                "selector": ".ad-area",
                                "type": "hide-empty"
                            }
                        ]
                    },
                    {
                        "domain": "semafor.com",
                        "rules": [
                            {
                                "selector": "[class*='adMargin']",
                                "type": "hide-empty"
                            },
                            {
                                "selector": "[class*='adHeaderMargin']",
                                "type": "hide-empty"
                            }
                        ]
                    },
                    {
                        "domain": "si.com",
                        "rules": [
                            {
                                "selector": ".m-ad",
                                "type": "closest-empty"
                            },
                            {
                                "selector": ".m-header-ad",
                                "type": "closest-empty"
                            }
                        ]
                    },
                    {
                        "domain": "skysports.com",
                        "rules": [
                            {
                                "selector": "[data-format='leaderboard']",
                                "type": "hide-empty"
                            }
                        ]
                    },
                    {
                        "domain": "slate.com",
                        "rules": [
                            {
                                "selector": ".slate-ad",
                                "type": "hide-empty"
                            }
                        ]
                    },
                    {
                        "domain": "snopes.com",
                        "rules": [
                            {
                                "selector": ".proper-dynamic-insertion",
                                "type": "closest-empty"
                            }
                        ]
                    },
                    {
                        "domain": "spanishdict.com",
                        "rules": [
                            {
                                "selector": "[id*='adSide']",
                                "type": "hide-empty"
                            },
                            {
                                "selector": "[id*='adTop']",
                                "type": "hide-empty"
                            },
                            {
                                "selector": "[id*='adMiddle']",
                                "type": "hide-empty"
                            }
                        ]
                    },
                    {
                        "domain": "spankbang.com",
                        "rules": [
                            {
                                "selector": ".ptgncdn_holder",
                                "type": "hide"
                            }
                        ]
                    },
                    {
                        "domain": "target.com",
                        "rules": [
                            {
                                "selector": "[class^='styles__PubAdWrapper']",
                                "type": "closest-empty"
                            }
                        ]
                    },
                    {
                        "domain": "theatlantic.com",
                        "rules": [
                            {
                                "selector": "[class*='ArticleInjector']",
                                "type": "hide-empty"
                            }
                        ]
                    },
                    {
                        "domain": "thetimes.co.uk",
                        "rules": [
                            {
                                "selector": "#ad-header",
                                "type": "closest-empty"
                            },
                            {
                                "selector": ".Section-ad",
                                "type": "hide-empty"
                            },
                            {
                                "selector": "[class*='responsive__NativeAd']",
                                "type": "hide-empty"
                            }
                        ]
                    },
                    {
                        "domain": "thingiverse.com",
                        "rules": [
                            {
                                "selector": "[class*='AdCard__leaderboard']",
                                "type": "hide-empty"
                            }
                        ]
                    },
                    {
                        "domain": "tripadvisor.ca",
                        "rules": [
                            {
                                "selector": "#tripGoogleOnetapContainer",
                                "type": "hide"
                            },
                            {
                                "selector": ".ZkqhQ",
                                "type": "hide"
                            },
                            {
                                "selector": ".mxEhR",
                                "type": "hide"
                            }
                        ]
                    },
                    {
                        "domain": "tripadvisor.de",
                        "rules": [
                            {
                                "selector": "#tripGoogleOnetapContainer",
                                "type": "hide"
                            },
                            {
                                "selector": ".ZkqhQ",
                                "type": "hide"
                            },
                            {
                                "selector": ".mxEhR",
                                "type": "hide"
                            }
                        ]
                    },
                    {
                        "domain": "tripadvisor.co.uk",
                        "rules": [
                            {
                                "selector": "#tripGoogleOnetapContainer",
                                "type": "hide"
                            },
                            {
                                "selector": ".ZkqhQ",
                                "type": "hide"
                            },
                            {
                                "selector": ".mxEhR",
                                "type": "hide"
                            }
                        ]
                    },
                    {
                        "domain": "tripadvisor.com",
                        "rules": [
                            {
                                "selector": "#tripGoogleOnetapContainer",
                                "type": "hide"
                            },
                            {
                                "selector": ".ZkqhQ",
                                "type": "hide"
                            },
                            {
                                "selector": ".mxEhR",
                                "type": "hide"
                            }
                        ]
                    },
                    {
                        "domain": "tripadvisor.fr",
                        "rules": [
                            {
                                "selector": "#tripGoogleOnetapContainer",
                                "type": "hide"
                            },
                            {
                                "selector": ".ZkqhQ",
                                "type": "hide"
                            },
                            {
                                "selector": ".mxEhR",
                                "type": "hide"
                            }
                        ]
                    },
                    {
                        "domain": "uol.com.br",
                        "rules": [
                            {
                                "selector": ".model-base-bnr",
                                "type": "hide"
                            }
                        ]
                    },
                    {
                        "domain": "usnews.com",
                        "rules": [
                            {
                                "selector": "[class^='Ad__Container-']",
                                "type": "hide"
                            }
                        ]
                    },
                    {
                        "domain": "vinted.fr",
                        "rules": [
                            {
                                "selector": ".ad-container--leaderboard",
                                "type": "hide"
                            }
                        ]
                    },
                    {
                        "domain": "vice.com",
                        "rules": [
                            {
                                "selector": ".adph",
                                "type": "hide-empty"
                            },
                            {
                                "selector": ".vice-ad__container",
                                "type": "hide-empty"
                            },
                            {
                                "selector": ".fixed-slot",
                                "type": "hide"
                            }
                        ]
                    },
                    {
                        "domain": "washingtonpost.com",
                        "rules": [
                            {
                                "selector": "wp-ad",
                                "type": "closest-empty"
                            },
                            {
                                "selector": "#leaderboard-wrapper",
                                "type": "hide-empty"
                            },
                            {
                                "selector": ".outbrain-wrapper",
                                "type": "hide-empty"
                            }
                        ]
                    },
                    {
                        "domain": "winnipegfreepress.com",
                        "rules": [
                            {
                                "selector": ".article-ad",
                                "type": "hide"
                            }
                        ]
                    },
                    {
                        "domain": "wsj.com",
                        "rules": [
                            {
                                "selector": "#cx-what-to-read-next",
                                "type": "closest-empty"
                            },
                            {
                                "selector": "[class*='WSJTheme--adWrapper']",
                                "type": "hide-empty"
                            }
                        ]
                    },
                    {
                        "domain": "wunderground.com",
                        "rules": [
                            {
                                "selector": ".pane-wu-fullscreenweather-ad-box-atf",
                                "type": "hide-empty"
                            }
                        ]
                    },
                    {
                        "domain": "wykop.pl",
                        "rules": [
                            {
                                "selector": ".pub-slot-wrapper",
                                "type": "hide-empty"
                            }
                        ]
                    },
                    {
                        "domain": "yahoo.com",
                        "rules": [
                            {
                                "selector": ".darla",
                                "type": "closest-empty"
                            },
                            {
                                "selector": "[data-content='Advertisement']",
                                "type": "hide-empty"
                            }
                        ]
                    },
                    {
                        "domain": "gazeta.pl",
                        "rules": [
                            {
                                "selector": "[class*='DFP-']",
                                "type": "closest-empty"
                            },
                            {
                                "selector": "[id*='banC']",
                                "type": "hide-empty"
                            },
                            {
                                "selector": ".indexPremium__adv",
                                "type": "hide-empty"
                            }
                        ]
                    },
                    {
                        "domain": "nfl.com",
                        "rules": [
                            {
                                "selector": "[class*='adv-block']",
                                "type": "closest-empty"
                            }
                        ]
                    },
                    {
                        "domain": "usatoday.com",
                        "rules": [
                            {
                                "selector": "[aria-label='advertisement']",
                                "type": "closest-empty"
                            },
                            {
                                "selector": ".gnt_tb",
                                "type": "hide-empty"
                            },
                            {
                                "selector": ".gnt_flp",
                                "type": "hide-empty"
                            }
                        ]
                    },
                    {
                        "domain": "washingtontimes.com",
                        "rules": [
                            {
                                "selector": ".connatixcontainer",
                                "type": "hide"
                            },
                            {
                                "selector": "[id*='cxense-']",
                                "type": "closest-empty"
                            }
                        ]
                    },
                    {
                        "domain": "xfinity.com",
                        "rules": [
                            {
                                "selector": ".f-gpc-flyout",
                                "type": "hide"
                            },
                            {
                                "selector": ".f-gpc-banner",
                                "type": "hide"
                            }
                        ]
                    },
                    {
                        "domain": "first-party.site",
                        "rules": [
                            {
                                "selector": ".hide-test",
                                "type": "hide"
                            },
                            {
                                "selector": ".hide-empty-test",
                                "type": "hide-empty"
                            },
                            {
                                "selector": ".closest-empty-test",
                                "type": "closest-empty"
                            },
                            {
                                "selector": "[class^='ad-container']",
                                "type": "override"
                            }
                        ]
                    },
                    {
                        "domain": "privacy-test-pages.site",
                        "rules": [
                            {
                                "selector": ".hide-test",
                                "type": "hide"
                            },
                            {
                                "selector": ".hide-empty-test",
                                "type": "hide-empty"
                            },
                            {
                                "selector": ".closest-empty-test",
                                "type": "closest-empty"
                            },
                            {
                                "selector": "[class^='ad-container']",
                                "type": "override"
                            }
                        ]
                    }
                ]
            },
            "state": "enabled",
<<<<<<< HEAD
            "hash": "f96871e64bd20051f80ede6d2b7cd205"
=======
            "hash": "733a7c9cd590ef218027167c632a3125"
>>>>>>> 38725809
        },
        "exceptionHandler": {
            "exceptions": [
                {
                    "domain": "earth.google.com",
                    "reason": "https://github.com/duckduckgo/privacy-configuration/issues/1099"
                },
                {
                    "domain": "iscorp.com",
                    "reason": "https://github.com/duckduckgo/privacy-configuration/issues/794"
                },
                {
                    "domain": "marvel.com",
                    "reason": "https://github.com/duckduckgo/privacy-configuration/issues/1194"
                },
                {
                    "domain": "paramountplus.com",
                    "reason": "https://github.com/duckduckgo/privacy-configuration/issues/1085"
                }
            ],
            "state": "disabled",
            "hash": "f3fcace884f1423ec9c111587966d0bb"
        },
        "fingerprintingAudio": {
            "state": "disabled",
            "exceptions": [
                {
                    "domain": "earth.google.com",
                    "reason": "https://github.com/duckduckgo/privacy-configuration/issues/1099"
                },
                {
                    "domain": "iscorp.com",
                    "reason": "https://github.com/duckduckgo/privacy-configuration/issues/794"
                },
                {
                    "domain": "marvel.com",
                    "reason": "https://github.com/duckduckgo/privacy-configuration/issues/1194"
                },
                {
                    "domain": "paramountplus.com",
                    "reason": "https://github.com/duckduckgo/privacy-configuration/issues/1085"
                }
            ],
            "hash": "47ea2125485511e0d94a8e767b246068"
        },
        "fingerprintingBattery": {
            "exceptions": [
                {
                    "domain": "earth.google.com",
                    "reason": "https://github.com/duckduckgo/privacy-configuration/issues/1099"
                },
                {
                    "domain": "iscorp.com",
                    "reason": "https://github.com/duckduckgo/privacy-configuration/issues/794"
                },
                {
                    "domain": "marvel.com",
                    "reason": "https://github.com/duckduckgo/privacy-configuration/issues/1194"
                },
                {
                    "domain": "paramountplus.com",
                    "reason": "https://github.com/duckduckgo/privacy-configuration/issues/1085"
                }
            ],
            "state": "disabled",
            "hash": "f3fcace884f1423ec9c111587966d0bb"
        },
        "fingerprintingCanvas": {
            "settings": {
                "webGl": "enabled"
            },
            "exceptions": [
                {
                    "domain": "adidas.com",
                    "reason": "When adding an item to the cart, there is an error 'An unexpected problem occurred' and the item is not added to the cart."
                },
                {
                    "domain": "adidas.co.uk",
                    "reason": "When adding an item to the cart, there is an error 'An unexpected problem occurred' and the item is not added to the cart."
                },
                {
                    "domain": "amtrak.com",
                    "reason": "https://github.com/duckduckgo/privacy-configuration/issues/499"
                },
                {
                    "domain": "att.com",
                    "reason": "https://github.com/duckduckgo/privacy-configuration/issues/794"
                },
                {
                    "domain": "bloomingdales.com",
                    "reason": "https://github.com/duckduckgo/privacy-configuration/issues/379"
                },
                {
                    "domain": "capitalone.com",
                    "reason": "https://github.com/duckduckgo/privacy-configuration/issues/794"
                },
                {
                    "domain": "chase.com",
                    "reason": "https://github.com/duckduckgo/privacy-configuration/issues/499"
                },
                {
                    "domain": "citi.com",
                    "reason": "https://github.com/duckduckgo/privacy-configuration/issues/499"
                },
                {
                    "domain": "emirates.com",
                    "reason": "After filling out flight information and clicking 'Search flights', a blank page is shown for several seconds before the page redirects."
                },
                {
                    "domain": "fedex.com",
                    "reason": "https://github.com/duckduckgo/privacy-configuration/issues/927"
                },
                {
                    "domain": "finishline.com",
                    "reason": "https://github.com/duckduckgo/privacy-configuration/issues/1015"
                },
                {
                    "domain": "gynzykids.com",
                    "reason": "https://github.com/duckduckgo/privacy-configuration/issues/908"
                },
                {
                    "domain": "hm.com",
                    "reason": "When adding an item to cart, there is an error 'something went wrong', and the item does not get added to the cart."
                },
                {
                    "domain": "ikea.com",
                    "reason": "When creating an account, after filling out details and going to e-mail confirmation, there is an error 'Something went wrong', and the e-mail may not be received. Clicking 'Send new code' appears successful, but after entering the code there is often another account creation error."
                },
                {
                    "domain": "manulife.ca",
                    "reason": "https://github.com/duckduckgo/privacy-configuration/issues/499"
                },
                {
                    "domain": "navyfederal.org",
                    "reason": "https://github.com/duckduckgo/privacy-configuration/issues/794"
                },
                {
                    "domain": "northernrailway.co.uk",
                    "reason": "https://github.com/duckduckgo/privacy-configuration/issues/350"
                },
                {
                    "domain": "online-calculator.com",
                    "reason": "https://github.com/duckduckgo/privacy-configuration/issues/875"
                },
                {
                    "domain": "online-stopwatch.com",
                    "reason": "https://github.com/duckduckgo/privacy-configuration/issues/875"
                },
                {
                    "domain": "spirit.com",
                    "reason": "When attempting to sign in, a semi-transparent overlay appears over the page which prevents further interaction with the site."
                },
                {
                    "domain": "suncoastcreditunion.com",
                    "reason": "https://github.com/duckduckgo/privacy-configuration/issues/794"
                },
                {
                    "domain": "thetrainline.com",
                    "reason": "After filling out travel info and clicking 'Get times & tickets', there is an error warning that 'Something went wrong', which prevents further interaction."
                },
                {
                    "domain": "usps.com",
                    "reason": "https://github.com/duckduckgo/privacy-configuration/issues/794"
                },
                {
                    "domain": "walgreens.com",
                    "reason": "https://github.com/duckduckgo/privacy-configuration/issues/499"
                },
                {
                    "domain": "wellsfargo.com",
                    "reason": "https://github.com/duckduckgo/privacy-configuration/issues/794"
                },
                {
                    "domain": "xfinity.com",
                    "reason": "https://github.com/duckduckgo/privacy-configuration/issues/788"
                },
                {
                    "domain": "godaddy.com",
                    "reason": "https://github.com/duckduckgo/privacy-configuration/issues/499"
                },
                {
                    "domain": "earth.google.com",
                    "reason": "https://github.com/duckduckgo/privacy-configuration/issues/1099"
                },
                {
                    "domain": "iscorp.com",
                    "reason": "https://github.com/duckduckgo/privacy-configuration/issues/794"
                },
                {
                    "domain": "marvel.com",
                    "reason": "https://github.com/duckduckgo/privacy-configuration/issues/1194"
                },
                {
                    "domain": "paramountplus.com",
                    "reason": "https://github.com/duckduckgo/privacy-configuration/issues/1085"
                }
            ],
            "state": "disabled",
            "hash": "3b3d0307a60663097a8efad33af4fd08"
        },
        "fingerprintingHardware": {
            "settings": {
                "keyboard": {
                    "type": "undefined"
                },
                "hardwareConcurrency": [
                    {
                        "type": "number",
                        "value": 4
                    },
                    {
                        "type": "number",
                        "value": 8,
                        "criteria": {
                            "arch": "AppleSilicon"
                        }
                    }
                ],
                "deviceMemory": {
                    "type": "undefined"
                }
            },
            "exceptions": [
                {
                    "domain": "www.ticketmaster.com",
                    "reason": "https://github.com/duckduckgo/privacy-configuration/issues/575"
                },
                {
                    "domain": "gamestop.com",
                    "reason": "Clicking 'add to cart' causes a spinner to load briefly, and the item doesn't get added to the cart."
                },
                {
                    "domain": "godaddy.com",
                    "reason": "After entering login details and clicking to log in, the site shows an adwall and prevents login."
                },
                {
                    "domain": "fedex.com",
                    "reason": "https://github.com/duckduckgo/privacy-configuration/issues/927"
                },
                {
                    "domain": "realestate.com.au",
                    "reason": "Site loads blank and does not proceed."
                },
                {
                    "domain": "secureserver.net",
                    "reason": "After entering login details and clicking to log in, the site shows an adwall and prevents login."
                },
                {
                    "domain": "hyatt.com",
                    "reason": "Site loads blank and does not proceed."
                },
                {
                    "domain": "earth.google.com",
                    "reason": "https://github.com/duckduckgo/privacy-configuration/issues/1099"
                },
                {
                    "domain": "iscorp.com",
                    "reason": "https://github.com/duckduckgo/privacy-configuration/issues/794"
                },
                {
                    "domain": "marvel.com",
                    "reason": "https://github.com/duckduckgo/privacy-configuration/issues/1194"
                },
                {
                    "domain": "paramountplus.com",
                    "reason": "https://github.com/duckduckgo/privacy-configuration/issues/1085"
                },
                {
                    "domain": "airbnb.com",
                    "reason": "https://github.com/duckduckgo/privacy-configuration/issues/1224"
                },
                {
                    "domain": "airbnb.fr",
                    "reason": "https://github.com/duckduckgo/privacy-configuration/issues/1224"
                },
                {
                    "domain": "airbnb.cn",
                    "reason": "https://github.com/duckduckgo/privacy-configuration/issues/1224"
                },
                {
                    "domain": "airbnb.co.uk",
                    "reason": "https://github.com/duckduckgo/privacy-configuration/issues/1224"
                },
                {
                    "domain": "airbnb.es",
                    "reason": "https://github.com/duckduckgo/privacy-configuration/issues/1224"
                },
                {
                    "domain": "airbnb.it",
                    "reason": "https://github.com/duckduckgo/privacy-configuration/issues/1224"
                },
                {
                    "domain": "airbnb.ca",
                    "reason": "https://github.com/duckduckgo/privacy-configuration/issues/1224"
                },
                {
                    "domain": "airbnb.com.au",
                    "reason": "https://github.com/duckduckgo/privacy-configuration/issues/1224"
                },
                {
                    "domain": "airbnb.de",
                    "reason": "https://github.com/duckduckgo/privacy-configuration/issues/1224"
                },
                {
                    "domain": "airbnb.com.br",
                    "reason": "https://github.com/duckduckgo/privacy-configuration/issues/1224"
                }
            ],
            "state": "enabled",
            "hash": "52cfc0f6b2c23054d0f95f3328bd2d54"
        },
        "fingerprintingScreenSize": {
            "settings": {
                "availTop": {
                    "type": "number",
                    "value": 0
                },
                "availLeft": {
                    "type": "number",
                    "value": 0
                },
                "colorDepth": {
                    "type": "number",
                    "value": 24
                },
                "pixelDepth": {
                    "type": "number",
                    "value": 24
                }
            },
            "exceptions": [
                {
                    "domain": "fedex.com",
                    "reason": "https://github.com/duckduckgo/privacy-configuration/issues/927"
                },
                {
                    "domain": "gamestop.com",
                    "reason": "Clicking 'add to cart' causes a spinner to load briefly, and the item doesn't get added to the cart."
                },
                {
                    "domain": "godaddy.com",
                    "reason": "After entering login details and clicking to log in, the site shows an adwall and prevents login."
                },
                {
                    "domain": "hyatt.com",
                    "reason": "Site loads blank and does not proceed."
                },
                {
                    "domain": "secureserver.net",
                    "reason": "After entering login details and clicking to log in, the site shows an adwall and prevents login."
                },
                {
                    "domain": "earth.google.com",
                    "reason": "https://github.com/duckduckgo/privacy-configuration/issues/1099"
                },
                {
                    "domain": "iscorp.com",
                    "reason": "https://github.com/duckduckgo/privacy-configuration/issues/794"
                },
                {
                    "domain": "marvel.com",
                    "reason": "https://github.com/duckduckgo/privacy-configuration/issues/1194"
                },
                {
                    "domain": "paramountplus.com",
                    "reason": "https://github.com/duckduckgo/privacy-configuration/issues/1085"
                }
            ],
            "state": "disabled",
            "hash": "d2de57c8adaa9d8b8795605d9d027a1b"
        },
        "fingerprintingTemporaryStorage": {
            "exceptions": [
                {
                    "domain": "fedex.com",
                    "reason": "https://github.com/duckduckgo/privacy-configuration/issues/927"
                },
                {
                    "domain": "earth.google.com",
                    "reason": "https://github.com/duckduckgo/privacy-configuration/issues/1099"
                },
                {
                    "domain": "iscorp.com",
                    "reason": "https://github.com/duckduckgo/privacy-configuration/issues/794"
                },
                {
                    "domain": "marvel.com",
                    "reason": "https://github.com/duckduckgo/privacy-configuration/issues/1194"
                },
                {
                    "domain": "paramountplus.com",
                    "reason": "https://github.com/duckduckgo/privacy-configuration/issues/1085"
                }
            ],
            "state": "disabled",
            "hash": "e8a777988c88278d3b1603dc8e6818e8"
        },
        "googleRejected": {
            "exceptions": [
                {
                    "domain": "earth.google.com",
                    "reason": "https://github.com/duckduckgo/privacy-configuration/issues/1099"
                },
                {
                    "domain": "iscorp.com",
                    "reason": "https://github.com/duckduckgo/privacy-configuration/issues/794"
                },
                {
                    "domain": "marvel.com",
                    "reason": "https://github.com/duckduckgo/privacy-configuration/issues/1194"
                },
                {
                    "domain": "paramountplus.com",
                    "reason": "https://github.com/duckduckgo/privacy-configuration/issues/1085"
                }
            ],
            "state": "disabled",
            "hash": "f3fcace884f1423ec9c111587966d0bb"
        },
        "gpc": {
            "state": "enabled",
            "exceptions": [
                {
                    "domain": "allegiantair.com",
                    "reason": "Example URL: https://www.allegiantair.com/seating-checking-boarding; Clicking the 'show details' button in the FAQ sections does nothing."
                },
                {
                    "domain": "boston.com",
                    "reason": "https://github.com/duckduckgo/privacy-configuration/issues/700"
                },
                {
                    "domain": "costco.com",
                    "reason": "https://github.com/duckduckgo/privacy-configuration/issues/644"
                },
                {
                    "domain": "eventbrite.com",
                    "reason": "https://github.com/duckduckgo/privacy-configuration/issues/700"
                },
                {
                    "domain": "duluthtrading.com",
                    "reason": "https://github.com/duckduckgo/privacy-configuration/issues/700"
                },
                {
                    "domain": "web.whatsapp.com",
                    "reason": "https://github.com/duckduckgo/privacy-configuration/issues/620"
                },
                {
                    "domain": "verizon.com",
                    "reason": "https://github.com/duckduckgo/privacy-configuration/issues/1282"
                },
                {
                    "domain": "earth.google.com",
                    "reason": "https://github.com/duckduckgo/privacy-configuration/issues/1099"
                },
                {
                    "domain": "iscorp.com",
                    "reason": "https://github.com/duckduckgo/privacy-configuration/issues/794"
                },
                {
                    "domain": "marvel.com",
                    "reason": "https://github.com/duckduckgo/privacy-configuration/issues/1194"
                },
                {
                    "domain": "paramountplus.com",
                    "reason": "https://github.com/duckduckgo/privacy-configuration/issues/1085"
                }
            ],
            "settings": {
                "gpcHeaderEnabledSites": [
                    "global-privacy-control.glitch.me",
                    "globalprivacycontrol.org",
                    "washingtonpost.com",
                    "nytimes.com",
                    "privacy-test-pages.site"
                ]
            },
            "hash": "402a82434b6f2b8a5321d9f004a7c33f"
        },
        "harmfulApis": {
            "settings": {
                "deviceOrientation": {
                    "state": "enabled",
                    "filterEvents": [
                        "deviceorientation",
                        "devicemotion"
                    ]
                },
                "GenericSensor": {
                    "state": "enabled",
                    "filterPermissions": [
                        "accelerometer",
                        "ambient-light-sensor",
                        "gyroscope",
                        "magnetometer"
                    ],
                    "blockSensorStart": true
                },
                "UaClientHints": {
                    "state": "enabled",
                    "highEntropyValues": {
                        "trimBrands": true,
                        "model": "",
                        "trimPlatformVersion": 2,
                        "trimUaFullVersion": 1,
                        "trimFullVersionList": 1
                    }
                },
                "NetworkInformation": {
                    "state": "enabled"
                },
                "getInstalledRelatedApps": {
                    "state": "enabled",
                    "returnValue": []
                },
                "FileSystemAccess": {
                    "state": "enabled",
                    "disableOpenFilePicker": true,
                    "disableSaveFilePicker": true,
                    "disableDirectoryPicker": true,
                    "disableGetAsFileSystemHandle": true
                },
                "WindowPlacement": {
                    "state": "enabled",
                    "filterPermissions": [
                        "window-placement",
                        "window-management"
                    ],
                    "screenIsExtended": false
                },
                "WebBluetooth": {
                    "state": "enabled",
                    "filterPermissions": [
                        "bluetooth"
                    ],
                    "filterEvents": [
                        "availabilitychanged"
                    ],
                    "blockGetAvailability": true,
                    "blockRequestDevice": true
                },
                "WebUsb": {
                    "state": "enabled"
                },
                "WebSerial": {
                    "state": "enabled"
                },
                "WebHid": {
                    "state": "enabled"
                },
                "WebMidi": {
                    "state": "enabled",
                    "filterPermissions": [
                        "midi"
                    ]
                },
                "IdleDetection": {
                    "state": "enabled",
                    "filterPermissions": [
                        "idle-detection"
                    ]
                },
                "WebNfc": {
                    "state": "enabled",
                    "disableNdefReader": true,
                    "disableNdefMessage": true,
                    "disableNdefRecord": true
                },
                "StorageManager": {
                    "state": "enabled",
                    "allowedQuotaValues": [
                        1073741824,
                        4294967296,
                        9999999999
                    ]
                },
                "domains": []
            },
            "exceptions": [
                {
                    "domain": "earth.google.com",
                    "reason": "https://github.com/duckduckgo/privacy-configuration/issues/1099"
                },
                {
                    "domain": "iscorp.com",
                    "reason": "https://github.com/duckduckgo/privacy-configuration/issues/794"
                },
                {
                    "domain": "marvel.com",
                    "reason": "https://github.com/duckduckgo/privacy-configuration/issues/1194"
                },
                {
                    "domain": "paramountplus.com",
                    "reason": "https://github.com/duckduckgo/privacy-configuration/issues/1085"
                }
            ],
            "state": "disabled",
            "hash": "0381a7afb0f7453acb315ab3e0884eaa"
        },
        "https": {
            "state": "enabled",
            "exceptions": [
                {
                    "domain": "act.alz.org",
                    "reason": "https://github.com/duckduckgo/privacy-configuration/issues/1392"
                },
                {
                    "domain": "amica.com",
                    "reason": "https://github.com/duckduckgo/privacy-configuration/issues/1392"
                },
                {
                    "domain": "jp.square-enix.com",
                    "reason": "https://github.com/duckduckgo/privacy-configuration/issues/1392"
                },
                {
                    "domain": "earth.google.com",
                    "reason": "https://github.com/duckduckgo/privacy-configuration/issues/1099"
                },
                {
                    "domain": "iscorp.com",
                    "reason": "https://github.com/duckduckgo/privacy-configuration/issues/794"
                },
                {
                    "domain": "marvel.com",
                    "reason": "https://github.com/duckduckgo/privacy-configuration/issues/1194"
                },
                {
                    "domain": "paramountplus.com",
                    "reason": "https://github.com/duckduckgo/privacy-configuration/issues/1085"
                }
            ],
            "hash": "2b7a26bbc23127a7ce24cc992066ad14"
        },
        "incontextSignup": {
            "exceptions": [],
            "state": "enabled",
            "hash": "52857469413a66e8b0c7b00de5589162"
        },
        "incrementalRolloutTest": {
            "state": "enabled",
            "features": {
                "rollout": {
                    "state": "enabled",
                    "rollout": {
                        "steps": [
                            {
                                "percent": 1
                            },
                            {
                                "percent": 5
                            },
                            {
                                "percent": 15
                            }
                        ]
                    }
                }
            },
            "exceptions": [],
            "hash": "39a36ca9002bd5aea4dd7b6bdb5b79d4"
        },
        "navigatorInterface": {
            "exceptions": [
                {
                    "domain": "earth.google.com",
                    "reason": "https://github.com/duckduckgo/privacy-configuration/issues/1099"
                },
                {
                    "domain": "iscorp.com",
                    "reason": "https://github.com/duckduckgo/privacy-configuration/issues/794"
                },
                {
                    "domain": "marvel.com",
                    "reason": "https://github.com/duckduckgo/privacy-configuration/issues/1194"
                },
                {
                    "domain": "paramountplus.com",
                    "reason": "https://github.com/duckduckgo/privacy-configuration/issues/1085"
                }
            ],
            "settings": {
                "privilegedDomains": [
                    {
                        "domain": "duckduckgo.com"
                    }
                ]
            },
            "state": "enabled",
            "hash": "002c32fcc15897c2ffae8045ac0bdcb3"
        },
        "networkProtection": {
            "state": "enabled",
            "features": {
                "waitlistBetaActive": {
                    "state": "enabled"
                },
                "waitlist": {
                    "state": "enabled",
                    "rollout": {
                        "steps": [
                            {
                                "percent": 1
                            },
                            {
                                "percent": 5
                            },
                            {
                                "percent": 15
                            },
                            {
                                "percent": 25
                            },
                            {
                                "percent": 50
<<<<<<< HEAD
=======
                            },
                            {
                                "percent": 75
>>>>>>> 38725809
                            }
                        ]
                    }
                }
            },
            "exceptions": [],
            "minSupportedVersion": "1.57.1",
<<<<<<< HEAD
            "hash": "349bde069925bc3b372e188803829b66"
=======
            "hash": "8d9f72bb3b8264979cbef85febb5215e"
>>>>>>> 38725809
        },
        "newTabContinueSetUp": {
            "exceptions": [],
            "state": "enabled",
            "settings": {
                "surveyCardDay0": "disabled",
                "surveyCardDay7": "disabled"
            },
            "hash": "2904635973a1cc6e9521cec3c29b93ea"
        },
        "nonTracking3pCookies": {
            "settings": {
                "excludedCookieDomains": []
            },
            "exceptions": [
                {
                    "domain": "earth.google.com",
                    "reason": "https://github.com/duckduckgo/privacy-configuration/issues/1099"
                },
                {
                    "domain": "iscorp.com",
                    "reason": "https://github.com/duckduckgo/privacy-configuration/issues/794"
                },
                {
                    "domain": "marvel.com",
                    "reason": "https://github.com/duckduckgo/privacy-configuration/issues/1194"
                },
                {
                    "domain": "paramountplus.com",
                    "reason": "https://github.com/duckduckgo/privacy-configuration/issues/1085"
                }
            ],
            "state": "disabled",
            "hash": "81f357de4bfc7abeddf1a3a3fb1fc7a9"
        },
        "privacyDashboard": {
            "exceptions": [],
            "features": {
                "highlightedProtectionsToggle": {
                    "state": "disabled",
                    "rollout": {
                        "steps": []
                    }
                }
            },
            "state": "disabled",
            "hash": "dede7e70939822f5ecb9eb5fae577fa3"
        },
        "referrer": {
            "exceptions": [
                {
                    "domain": "atlassian.com",
                    "reason": "https://github.com/duckduckgo/privacy-configuration/issues/1092"
                },
                {
                    "domain": "learning.edx.org",
                    "reason": "https://github.com/duckduckgo/privacy-configuration/issues/934"
                },
                {
                    "domain": "login-seconnecter.ca",
                    "reason": "https://github.com/duckduckgo/privacy-configuration/issues/1097"
                },
                {
                    "domain": "canadapost-postescanada.ca",
                    "reason": "https://github.com/duckduckgo/privacy-configuration/issues/647"
                },
                {
                    "domain": "player.vimeo.com",
                    "reason": "https://github.com/duckduckgo/privacy-configuration/issues/931"
                },
                {
                    "domain": "xcelenergy.com",
                    "reason": "https://github.com/duckduckgo/privacy-configuration/issues/941"
                },
                {
                    "domain": "earth.google.com",
                    "reason": "https://github.com/duckduckgo/privacy-configuration/issues/1099"
                },
                {
                    "domain": "iscorp.com",
                    "reason": "https://github.com/duckduckgo/privacy-configuration/issues/794"
                },
                {
                    "domain": "marvel.com",
                    "reason": "https://github.com/duckduckgo/privacy-configuration/issues/1194"
                },
                {
                    "domain": "paramountplus.com",
                    "reason": "https://github.com/duckduckgo/privacy-configuration/issues/1085"
                }
            ],
            "state": "disabled",
            "hash": "6fb4590e0f11214e27a5386f24f1962f"
        },
        "requestFilterer": {
            "state": "disabled",
            "exceptions": [
                {
                    "domain": "earth.google.com",
                    "reason": "https://github.com/duckduckgo/privacy-configuration/issues/1099"
                },
                {
                    "domain": "iscorp.com",
                    "reason": "https://github.com/duckduckgo/privacy-configuration/issues/794"
                },
                {
                    "domain": "marvel.com",
                    "reason": "https://github.com/duckduckgo/privacy-configuration/issues/1194"
                },
                {
                    "domain": "paramountplus.com",
                    "reason": "https://github.com/duckduckgo/privacy-configuration/issues/1085"
                }
            ],
            "settings": {
                "windowInMs": 0
            },
            "hash": "c208c59a304e1d48cdd9ba85c0c8db25"
        },
        "runtimeChecks": {
            "state": "disabled",
            "exceptions": [
                {
                    "domain": "earth.google.com",
                    "reason": "https://github.com/duckduckgo/privacy-configuration/issues/1099"
                },
                {
                    "domain": "iscorp.com",
                    "reason": "https://github.com/duckduckgo/privacy-configuration/issues/794"
                },
                {
                    "domain": "marvel.com",
                    "reason": "https://github.com/duckduckgo/privacy-configuration/issues/1194"
                },
                {
                    "domain": "paramountplus.com",
                    "reason": "https://github.com/duckduckgo/privacy-configuration/issues/1085"
                }
            ],
            "settings": {},
            "hash": "ca5b15f5db8334f68f29726b21d09c4a"
        },
        "serviceworkerInitiatedRequests": {
            "exceptions": [
                {
                    "domain": "earth.google.com",
                    "reason": "https://github.com/duckduckgo/privacy-configuration/issues/1099"
                },
                {
                    "domain": "iscorp.com",
                    "reason": "https://github.com/duckduckgo/privacy-configuration/issues/794"
                },
                {
                    "domain": "marvel.com",
                    "reason": "https://github.com/duckduckgo/privacy-configuration/issues/1194"
                },
                {
                    "domain": "paramountplus.com",
                    "reason": "https://github.com/duckduckgo/privacy-configuration/issues/1085"
                }
            ],
            "state": "disabled",
            "hash": "f3fcace884f1423ec9c111587966d0bb"
        },
        "trackerAllowlist": {
            "state": "enabled",
            "settings": {
                "allowlistedTrackers": {
                    "3lift.com": {
                        "rules": [
                            {
                                "rule": "tlx.3lift.com/header/auction",
                                "domains": [
                                    "aternos.org"
                                ],
                                "reason": "https://github.com/duckduckgo/privacy-configuration/issues/328"
                            }
                        ]
                    },
                    "4dex.io": {
                        "rules": [
                            {
                                "rule": "mp.4dex.io/prebid",
                                "domains": [
                                    "aternos.org"
                                ],
                                "reason": "https://github.com/duckduckgo/privacy-configuration/issues/328"
                            }
                        ]
                    },
                    "a-mo.net": {
                        "rules": [
                            {
                                "rule": "prebid.a-mo.net/a/c",
                                "domains": [
                                    "aternos.org"
                                ],
                                "reason": "https://github.com/duckduckgo/privacy-configuration/issues/328"
                            }
                        ]
                    },
                    "acsbapp.com": {
                        "rules": [
                            {
                                "rule": "acsbapp.com",
                                "domains": [
                                    "<all>"
                                ],
                                "reason": "https://github.com/duckduckgo/privacy-configuration/issues/629"
                            }
                        ]
                    },
                    "addthis.com": {
                        "rules": [
                            {
                                "rule": "s7.addthis.com/js/300/addthis_widget.js",
                                "domains": [
                                    "<all>"
                                ],
                                "reason": "https://github.com/duckduckgo/privacy-configuration/issues/427"
                            },
                            {
                                "rule": "s7.addthis.com/l10n/",
                                "domains": [
                                    "<all>"
                                ],
                                "reason": "https://github.com/duckduckgo/privacy-configuration/issues/427"
                            },
                            {
                                "rule": "s7.addthis.com/static/",
                                "domains": [
                                    "<all>"
                                ],
                                "reason": "https://github.com/duckduckgo/privacy-configuration/issues/427"
                            }
                        ]
                    },
                    "adform.net": {
                        "rules": [
                            {
                                "rule": "adx.adform.net/adx/openrtb",
                                "domains": [
                                    "aternos.org"
                                ],
                                "reason": "https://github.com/duckduckgo/privacy-configuration/issues/328"
                            },
                            {
                                "rule": "c1.adform.net/serving/cookie/match",
                                "domains": [
                                    "dhl.de"
                                ],
                                "reason": "https://github.com/duckduckgo/privacy-configuration/issues/340"
                            }
                        ]
                    },
                    "ads-twitter.com": {
                        "rules": [
                            {
                                "rule": "static.ads-twitter.com/uwt.js",
                                "domains": [
                                    "hentaihaven.xxx"
                                ],
                                "reason": "https://github.com/duckduckgo/privacy-configuration/issues/452"
                            }
                        ]
                    },
                    "adsafeprotected.com": {
                        "rules": [
                            {
                                "rule": "static.adsafeprotected.com/favicon.ico",
                                "domains": [
                                    "tf1info.fr"
                                ],
                                "reason": "Adwall displays over video and prevents video from being played."
                            },
                            {
                                "rule": "static.adsafeprotected.com/iasPET.1.js",
                                "domains": [
                                    "corriere.it"
                                ],
                                "reason": "Example URL: https://www.corriere.it/video-articoli/2022/07/13/missione-wwf-liberare-mare-plastica/9abb64de-029d-11ed-a0cc-ad3c68cacbae.shtml;,Clicking on the video to play causes a still frame to show and the video does not continue."
                            },
                            {
                                "rule": "static.adsafeprotected.com/vans-adapter-google-ima.js",
                                "domains": [
                                    "nhl.com"
                                ],
                                "reason": "Videos show a spinner and never load."
                            }
                        ]
                    },
                    "adthrive.com": {
                        "rules": [
                            {
                                "rule": "adthrive.com",
                                "domains": [
                                    "adamtheautomator.com",
                                    "gardeningknowhow.com",
                                    "packhacker.com"
                                ],
                                "reason": "https://github.com/duckduckgo/privacy-configuration/issues/1122"
                            }
                        ]
                    },
                    "ahacdn.me": {
                        "rules": [
                            {
                                "rule": "ahacdn.me",
                                "domains": [
                                    "<all>"
                                ],
                                "reason": "https://github.com/duckduckgo/privacy-configuration/issues/447"
                            }
                        ]
                    },
                    "akadns.net": {
                        "rules": [
                            {
                                "rule": "login.fidelity.com.febsec-fidelity.com.akadns.net",
                                "domains": [
                                    "fidelity.com"
                                ],
                                "reason": "https://github.com/duckduckgo/privacy-configuration/issues/677"
                            }
                        ]
                    },
                    "aldi-digital.co.uk": {
                        "rules": [
                            {
                                "rule": "assets.aldi-digital.co.uk/assets/050b4966c22c430e5c9308903ebb87e1/dist/scripts/main.js",
                                "domains": [
                                    "aldi.co.uk"
                                ],
                                "reason": "Product lists don't render."
                            }
                        ]
                    },
                    "alicdn.com": {
                        "rules": [
                            {
                                "rule": "alicdn.com",
                                "domains": [
                                    "aliexpress.us"
                                ],
                                "reason": "https://github.com/duckduckgo/privacy-configuration/issues/460"
                            }
                        ]
                    },
                    "amazon-adsystem.com": {
                        "rules": [
                            {
                                "rule": "c.amazon-adsystem.com/aax2/apstag.js",
                                "domains": [
                                    "cnn.com",
                                    "corriere.it",
                                    "eurogamer.net",
                                    "seattletimes.com",
                                    "wcvb.com",
                                    "wildrivers.lostcoastoutpost.com"
                                ],
                                "reason": "corriere.it - ,Example URL: https://www.corriere.it/video-articoli/2022/07/13/missione-wwf-liberare-mare-plastica/9abb64de-029d-11ed-a0cc-ad3c68cacbae.shtml;,Clicking on the video to play causes a still frame to show and the video does not continue.,eurogamer.net, seattletimes.com - An unskippable adwall appears which prevents interaction with the page.,cnn.com - https://github.com/duckduckgo/privacy-configuration/issues/1220,wcvb.com - https://github.com/duckduckgo/privacy-configuration/issues/1088,wildrivers.lostcoastoutpost.com - https://github.com/duckduckgo/privacy-configuration/issues/1252"
                            }
                        ]
                    },
                    "amazon.dev": {
                        "rules": [
                            {
                                "rule": "prime.amazon.dev",
                                "domains": [
                                    "<all>"
                                ],
                                "reason": "https://github.com/duckduckgo/privacy-configuration/issues/943"
                            }
                        ]
                    },
                    "amazonaws.com": {
                        "rules": [
                            {
                                "rule": "elb.amazonaws.com/public/digital-experience/js/common.js",
                                "domains": [
                                    "cigna.com"
                                ],
                                "reason": "https://github.com/duckduckgo/privacy-configuration/issues/820"
                            }
                        ]
                    },
                    "analytics-egain.com": {
                        "rules": [
                            {
                                "rule": "analytics.analytics-egain.com/onetag/",
                                "domains": [
                                    "support.norton.com"
                                ],
                                "reason": "https://github.com/duckduckgo/privacy-configuration/issues/1156"
                            }
                        ]
                    },
                    "aticdn.net": {
                        "rules": [
                            {
                                "rule": "tag.aticdn.net",
                                "domains": [
                                    "<all>"
                                ],
                                "reason": "https://github.com/duckduckgo/privacy-configuration/issues/919"
                            }
                        ]
                    },
                    "att.com": {
                        "rules": [
                            {
                                "rule": "att.com/scripts/att_common.js",
                                "domains": [
                                    "directv.com"
                                ],
                                "reason": "https://github.com/duckduckgo/privacy-configuration/issues/1107"
                            }
                        ]
                    },
                    "aweber.com": {
                        "rules": [
                            {
                                "rule": "aweber.com/form/",
                                "domains": [
                                    "<all>"
                                ],
                                "reason": "https://github.com/duckduckgo/privacy-configuration/issues/1107"
                            }
                        ]
                    },
                    "azure.net": {
                        "rules": [
                            {
                                "rule": "amp.azure.net/libs/amp/",
                                "domains": [
                                    "<all>"
                                ],
                                "reason": "https://github.com/duckduckgo/privacy-configuration/issues/504"
                            }
                        ]
                    },
                    "azureedge.net": {
                        "rules": [
                            {
                                "rule": "orderweb-cdn-endpoint-centralus.azureedge.net/js/chunk-vendors.js",
                                "domains": [
                                    "chipotle.com"
                                ],
                                "reason": "Site loads blank and cannot be interacted with."
                            }
                        ]
                    },
                    "bc0a.com": {
                        "rules": [
                            {
                                "rule": "marvel-b1-cdn.bc0a.com/f00000000269380/www.beretta.com/assets/",
                                "domains": [
                                    "beretta.com"
                                ],
                                "reason": "Example URL1: https://www.beretta.com/en-us/womens-clothing/caps-and-hats/;,Example URL2: https://www.beretta.com/en-us/mens-clothing/caps-and-hats/lp-trucker-hat/;,Various product and product-related images do not render - e.g., main product images on product pages, product images in product listings, etc."
                            }
                        ]
                    },
                    "bing.com": {
                        "rules": [
                            {
                                "rule": "r.bing.com/rp/",
                                "domains": [
                                    "<all>"
                                ],
                                "reason": "See https://github.com/duckduckgo/privacy-configuration/issues/321.,These requests are associated with map/location functionality on websites."
                            },
                            {
                                "rule": "bing.com/th",
                                "domains": [
                                    "<all>"
                                ],
                                "reason": "https://github.com/duckduckgo/privacy-configuration/issues/765"
                            },
                            {
                                "rule": "www.bing.com/api/maps/mapcontrol",
                                "domains": [
                                    "<all>"
                                ],
                                "reason": "See https://github.com/duckduckgo/privacy-configuration/issues/321.,This request is associated with map/location functionality on websites."
                            },
                            {
                                "rule": "www.bing.com/api/v6/Places/AutoSuggest",
                                "domains": [
                                    "<all>"
                                ],
                                "reason": "See https://github.com/duckduckgo/privacy-configuration/issues/321.,This request is associated with map/location auto-suggest functionality on websites."
                            },
                            {
                                "rule": "www.bing.com/maps/sdk/mapcontrol",
                                "domains": [
                                    "<all>"
                                ],
                                "reason": "https://github.com/duckduckgo/privacy-configuration/issues/321"
                            },
                            {
                                "rule": "www.bing.com/maps/sdkrelease/mapcontrol",
                                "domains": [
                                    "<all>"
                                ],
                                "reason": "See https://github.com/duckduckgo/privacy-configuration/issues/321.,This request is associated with map/location functionality on websites."
                            },
                            {
                                "rule": "www.bing.com/rp/",
                                "domains": [
                                    "<all>"
                                ],
                                "reason": "See https://github.com/duckduckgo/privacy-configuration/issues/321.,These requests are associated with map/location functionality on websites."
                            }
                        ]
                    },
                    "boldapps.net": {
                        "rules": [
                            {
                                "rule": "option.boldapps.net/js/options.js",
                                "domains": [
                                    "<all>"
                                ],
                                "reason": "https://github.com/duckduckgo/privacy-configuration/issues/1222"
                            }
                        ]
                    },
                    "captcha-delivery.com": {
                        "rules": [
                            {
                                "rule": "captcha-delivery.com",
                                "domains": [
                                    "<all>"
                                ],
                                "reason": "https://github.com/duckduckgo/privacy-configuration/issues/501"
                            }
                        ]
                    },
                    "casalemedia.com": {
                        "rules": [
                            {
                                "rule": "htlb.casalemedia.com/cygnus",
                                "domains": [
                                    "aternos.org"
                                ],
                                "reason": "https://github.com/duckduckgo/privacy-configuration/issues/328"
                            }
                        ]
                    },
                    "certona.net": {
                        "rules": [
                            {
                                "rule": "edge1.certona.net/cd/dd7aa8af/www.asics.com/scripts/resonance.js",
                                "domains": [
                                    "asics.com"
                                ],
                                "reason": "https://github.com/duckduckgo/privacy-configuration/issues/1038"
                            }
                        ]
                    },
                    "civiccomputing.com": {
                        "rules": [
                            {
                                "rule": "civiccomputing\\.com\\/9\\/cookieControl-9\\.x\\.min\\.js",
                                "domains": [
                                    "collisionconf.com"
                                ],
                                "reason": "https://github.com/duckduckgo/privacy-configuration/issues/979"
                            }
                        ]
                    },
                    "cloudflare.com": {
                        "rules": [
                            {
                                "rule": "cdnjs.cloudflare.com/cdn-cgi/scripts/.*/cloudflare-static/rocket-loader.min.js",
                                "domains": [
                                    "<all>"
                                ],
                                "reason": "https://github.com/duckduckgo/privacy-configuration/issues/1107"
                            },
                            {
                                "rule": "cdnjs.cloudflare.com/ajax/libs/leaflet/",
                                "domains": [
                                    "<all>"
                                ],
                                "reason": "https://github.com/duckduckgo/privacy-configuration/issues/1107"
                            },
                            {
                                "rule": "cdnjs.cloudflare.com/ajax/libs/three.js/",
                                "domains": [
                                    "<all>"
                                ],
                                "reason": "https://github.com/duckduckgo/privacy-configuration/issues/1107"
                            },
                            {
                                "rule": "cdnjs.cloudflare.com/ajax/libs/vue/",
                                "domains": [
                                    "<all>"
                                ],
                                "reason": "https://github.com/duckduckgo/privacy-configuration/issues/1107"
                            },
                            {
                                "rule": "cdnjs.cloudflare.com/ajax/libs/video.js/",
                                "domains": [
                                    "<all>"
                                ],
                                "reason": "https://github.com/duckduckgo/privacy-configuration/issues/1107"
                            },
                            {
                                "rule": "cdnjs.cloudflare.com/ajax/libs/headjs/",
                                "domains": [
                                    "<all>"
                                ],
                                "reason": "https://github.com/duckduckgo/privacy-configuration/issues/1107"
                            },
                            {
                                "rule": "cdnjs.cloudflare.com/ajax/libs/hola_player/",
                                "domains": [
                                    "<all>"
                                ],
                                "reason": "https://github.com/duckduckgo/privacy-configuration/issues/1107"
                            },
                            {
                                "rule": "cdnjs.cloudflare.com/ajax/libs/fingerprintjs2/1.8.6/fingerprint2.min.js",
                                "domains": [
                                    "winnipegfreepress.com"
                                ],
                                "reason": "https://github.com/duckduckgo/privacy-configuration/issues/1066"
                            },
                            {
                                "rule": "challenges.cloudflare.com",
                                "domains": [
                                    "<all>"
                                ],
                                "reason": "https://github.com/duckduckgo/privacy-configuration/issues/641"
                            }
                        ]
                    },
                    "cloudfront.net": {
                        "rules": [
                            {
                                "rule": "d3oxtup47gylpj.cloudfront.net/theme/onlyfans/spa/chunk-vendors.js",
                                "domains": [
                                    "onlyfans.com"
                                ],
                                "reason": "https://github.com/duckduckgo/privacy-configuration/issues/440"
                            },
                            {
                                "rule": "d3nn82uaxijpm6.cloudfront.net/",
                                "domains": [
                                    "strava.com"
                                ],
                                "reason": "https://github.com/duckduckgo/privacy-configuration/issues/748"
                            },
                            {
                                "rule": "d9k0w0y3delq8.cloudfront.net",
                                "domains": [
                                    "hoyolab.com",
                                    "hoyoverse.com"
                                ],
                                "reason": "https://github.com/duckduckgo/privacy-configuration/issues/754"
                            },
                            {
                                "rule": "d2s6j0ghajv79z.cloudfront.net",
                                "domains": [
                                    "sigalert.com"
                                ],
                                "reason": "https://github.com/duckduckgo/privacy-configuration/issues/774"
                            }
                        ]
                    },
                    "computerworld.com": {
                        "rules": [
                            {
                                "rule": "cmpv2.computerworld.com/",
                                "domains": [
                                    "computerworld.com"
                                ],
                                "reason": "https://github.com/duckduckgo/privacy-configuration/issues/344"
                            }
                        ]
                    },
                    "connatix.com": {
                        "rules": [
                            {
                                "rule": "cd.connatix.com",
                                "domains": [
                                    "<all>"
                                ],
                                "reason": "https://github.com/duckduckgo/privacy-configuration/issues/768"
                            },
                            {
                                "rule": "cds.connatix.com",
                                "domains": [
                                    "<all>"
                                ],
                                "reason": "https://github.com/duckduckgo/privacy-configuration/issues/768"
                            },
                            {
                                "rule": "cdn.connatix.com",
                                "domains": [
                                    "<all>"
                                ],
                                "reason": "https://github.com/duckduckgo/privacy-configuration/issues/768"
                            },
                            {
                                "rule": "capi.connatix.com",
                                "domains": [
                                    "<all>"
                                ],
                                "reason": "https://github.com/duckduckgo/privacy-configuration/issues/768"
                            },
                            {
                                "rule": "vid.connatix.com",
                                "domains": [
                                    "<all>"
                                ],
                                "reason": "https://github.com/duckduckgo/privacy-configuration/issues/768"
                            },
                            {
                                "rule": "img.connatix.com",
                                "domains": [
                                    "<all>"
                                ],
                                "reason": "https://github.com/duckduckgo/privacy-configuration/issues/768"
                            },
                            {
                                "rule": "connatix.com",
                                "domains": [
                                    "accuweather.com",
                                    "dailymail.co.uk"
                                ],
                                "reason": "https://github.com/duckduckgo/privacy-configuration/issues/768"
                            }
                        ]
                    },
                    "cookielaw.org": {
                        "rules": [
                            {
                                "rule": "cookielaw.org",
                                "domains": [
                                    "<all>"
                                ],
                                "reason": "https://github.com/duckduckgo/privacy-configuration/issues/914"
                            }
                        ]
                    },
                    "cookiepro.com": {
                        "rules": [
                            {
                                "rule": "cookie-cdn.cookiepro.com",
                                "domains": [
                                    "<all>"
                                ],
                                "reason": "https://github.com/duckduckgo/privacy-configuration/issues/466"
                            }
                        ]
                    },
                    "cquotient.com": {
                        "rules": [
                            {
                                "rule": "cdn.cquotient.com/js/v2/gretel.min.js",
                                "domains": [
                                    "<all>"
                                ],
                                "reason": "https://github.com/duckduckgo/privacy-configuration/issues/486"
                            },
                            {
                                "rule": "e.cquotient.com/recs/",
                                "domains": [
                                    "<all>"
                                ],
                                "reason": "https://github.com/duckduckgo/privacy-configuration/issues/486"
                            },
                            {
                                "rule": "p.cquotient.com/pebble",
                                "domains": [
                                    "scheels.com"
                                ],
                                "reason": "https://github.com/duckduckgo/privacy-configuration/issues/486"
                            }
                        ]
                    },
                    "crisp.chat": {
                        "rules": [
                            {
                                "rule": "crisp.chat",
                                "domains": [
                                    "<all>"
                                ],
                                "reason": "https://github.com/duckduckgo/privacy-configuration/issues/1107"
                            }
                        ]
                    },
                    "criteo.com": {
                        "rules": [
                            {
                                "rule": "bidder.criteo.com/cdb",
                                "domains": [
                                    "aternos.org"
                                ],
                                "reason": "https://github.com/duckduckgo/privacy-configuration/issues/328"
                            }
                        ]
                    },
                    "criteo.net": {
                        "rules": [
                            {
                                "rule": "static.criteo.net/js/ld/publishertag.js",
                                "domains": [
                                    "wp.pl"
                                ],
                                "reason": "Adwall appears which reappears when dismissed. The adwall prevents interaction with the page."
                            },
                            {
                                "rule": "static.criteo.net/js/ld/publishertag.prebid.js",
                                "domains": [
                                    "wp.pl"
                                ],
                                "reason": "Adwall appears which reappears when dismissed. The adwall prevents interaction with the page."
                            }
                        ]
                    },
                    "cudasvc.com": {
                        "rules": [
                            {
                                "rule": "cudasvc.com/url",
                                "domains": [
                                    "<all>"
                                ],
                                "reason": "https://github.com/duckduckgo/privacy-configuration/issues/1107"
                            }
                        ]
                    },
                    "cxense.com": {
                        "rules": [
                            {
                                "rule": "cxense.com/public/widget",
                                "domains": [
                                    "<all>"
                                ],
                                "reason": "https://github.com/duckduckgo/privacy-configuration/issues/1143"
                            },
                            {
                                "rule": "cxense.com/cx.js",
                                "domains": [
                                    "<all>"
                                ],
                                "reason": "https://github.com/duckduckgo/privacy-configuration/issues/1143"
                            },
                            {
                                "rule": "cxense.com/cx.cce.js",
                                "domains": [
                                    "<all>"
                                ],
                                "reason": "https://github.com/duckduckgo/privacy-configuration/issues/1143"
                            }
                        ]
                    },
                    "datadome.co": {
                        "rules": [
                            {
                                "rule": "datadome.co",
                                "domains": [
                                    "thetrainline.com"
                                ],
                                "reason": "https://github.com/duckduckgo/privacy-configuration/issues/817"
                            }
                        ]
                    },
                    "daumcdn.net": {
                        "rules": [
                            {
                                "rule": "daumcdn.net",
                                "domains": [
                                    "<all>"
                                ],
                                "reason": "https://github.com/duckduckgo/privacy-configuration/issues/444"
                            }
                        ]
                    },
                    "demdex.net": {
                        "rules": [
                            {
                                "rule": "dpm.demdex.net/id",
                                "domains": [
                                    "dhl.de",
                                    "homedepot.com"
                                ],
                                "reason": "https://github.com/duckduckgo/privacy-configuration/issues/393"
                            }
                        ]
                    },
                    "derstandard.de": {
                        "rules": [
                            {
                                "rule": "spcmp.r53.derstandard.de/",
                                "domains": [
                                    "derstandard.de"
                                ],
                                "reason": "https://github.com/duckduckgo/privacy-configuration/issues/344"
                            }
                        ]
                    },
                    "doubleclick.net": {
                        "rules": [
                            {
                                "rule": "doubleclick.net/ondemand/hls/content/",
                                "domains": [
                                    "history.com"
                                ],
                                "reason": "https://github.com/duckduckgo/privacy-configuration/issues/1185"
                            },
                            {
                                "rule": "securepubads.g.doubleclick.net/gampad/ads",
                                "domains": [
                                    "ah.nl",
                                    "rocketnews24.com"
                                ],
                                "reason": "ah.nl - 'Bonus offer' elements do not render and are not clickable.,rocketnews24.com - https://github.com/duckduckgo/privacy-configuration/issues/846"
                            },
                            {
                                "rule": "pubads.g.doubleclick.net/gampad/ads",
                                "domains": [
                                    "crunchyroll.com",
                                    "fifa.com",
                                    "nhl.com",
                                    "rocketnews24.com",
                                    "viki.com"
                                ],
                                "reason": "https://github.com/duckduckgo/privacy-configuration/issues/1185,rocketnews24.com - https://github.com/duckduckgo/privacy-configuration/issues/846,crunchyroll.com - https://github.com/duckduckgo/privacy-configuration/issues/1140"
                            },
                            {
                                "rule": "pubads.g.doubleclick.net/ssai/event/",
                                "domains": [
                                    "cbssports.com",
                                    "rocketnews24.com"
                                ],
                                "reason": "cbssports.com - Live videos do not load or render.,rocketnews24.com - https://github.com/duckduckgo/privacy-configuration/issues/846"
                            },
                            {
                                "rule": "securepubads.g.doubleclick.net/tag/js/gpt.js",
                                "domains": [
                                    "ah.nl",
                                    "nytimes.com",
                                    "rocketnews24.com",
                                    "wunderground.com",
                                    "youmath.it"
                                ],
                                "reason": "ah.nl - 'Bonus offer' elements do not render and are not clickable.,nytimes.com - https://github.com/duckduckgo/privacy-configuration/issues/1045,wunderground.com - Video element does not display.,youmath.it - Adwall displays which prevents page interaction and resets the page view when clicked.,rocketnews24.com - https://github.com/duckduckgo/privacy-configuration/issues/846"
                            },
                            {
                                "rule": "securepubads.g.doubleclick.net/gpt/pubads_impl_",
                                "domains": [
                                    "ah.nl",
                                    "rocketnews24.com",
                                    "wunderground.com"
                                ],
                                "reason": "ah.nl - 'Bonus offer' elements do not render and are not clickable.,wunderground.com - Video element does not display.,rocketnews24.com - https://github.com/duckduckgo/privacy-configuration/issues/846"
                            },
                            {
                                "rule": "securepubads.g.doubleclick.net/pagead/ppub_config",
                                "domains": [
                                    "rocketnews24.com",
                                    "weather.com",
                                    "wunderground.com"
                                ],
                                "reason": "https://github.com/duckduckgo/privacy-configuration/issues/415,rocketnews24.com - https://github.com/duckduckgo/privacy-configuration/issues/846,wunderground.com - https://github.com/duckduckgo/privacy-configuration/issues/956"
                            },
                            {
                                "rule": "doubleclick.net",
                                "domains": [
                                    "rocketnews24.com"
                                ],
                                "reason": "https://github.com/duckduckgo/privacy-configuration/issues/846"
                            }
                        ]
                    },
                    "driftt.com": {
                        "rules": [
                            {
                                "rule": "driftt.com",
                                "domains": [
                                    "<all>"
                                ],
                                "reason": "https://github.com/duckduckgo/privacy-configuration/issues/1107"
                            }
                        ]
                    },
                    "dynamicyield.com": {
                        "rules": [
                            {
                                "rule": "cdn.dynamicyield.com/api/",
                                "domains": [
                                    "asics.com",
                                    "brooklinen.com",
                                    "carters.com",
                                    "seatosummit.com"
                                ],
                                "reason": "https://github.com/duckduckgo/privacy-configuration/issues/535"
                            }
                        ]
                    },
                    "eccmp.com": {
                        "rules": [
                            {
                                "rule": "eccmp.com/sts/scripts/conversen-SDK.js",
                                "domains": [
                                    "pch.com"
                                ],
                                "reason": "https://github.com/duckduckgo/privacy-configuration/issues/1344"
                            }
                        ]
                    },
                    "edgekey.net": {
                        "rules": [
                            {
                                "rule": "scene7.com.edgekey.net/s7viewersdk",
                                "domains": [
                                    "<all>"
                                ],
                                "reason": "https://github.com/duckduckgo/privacy-configuration/issues/1107"
                            },
                            {
                                "rule": "alicdn.com.edgekey.net/",
                                "domains": [
                                    "aliexpress.com",
                                    "aliexpress.us"
                                ],
                                "reason": "https://github.com/duckduckgo/privacy-configuration/issues/570"
                            },
                            {
                                "rule": "nintendo.com.edgekey.net/account/js/common.js",
                                "domains": [
                                    "nintendo.com"
                                ],
                                "reason": "CNAME version of nintendo.com exception"
                            },
                            {
                                "rule": "cdn.agoda.net.edgekey.net/",
                                "domains": [
                                    "<all>"
                                ],
                                "reason": "https://github.com/duckduckgo/privacy-configuration/issues/771"
                            }
                        ]
                    },
                    "edgesuite.net": {
                        "rules": [
                            {
                                "rule": "sky.com.edgesuite.net/assets/sky_common.js",
                                "domains": [
                                    "sky.com"
                                ],
                                "reason": "https://github.com/duckduckgo/privacy-configuration/issues/342"
                            },
                            {
                                "rule": "a.espncdn.com.stls.edgesuite.net/",
                                "domains": [
                                    "espn.co.uk",
                                    "espn.com",
                                    "espn.com.au",
                                    "espn.com.br",
                                    "espn.com.mx",
                                    "espn.in",
                                    "espnfc.com"
                                ],
                                "reason": "https://github.com/duckduckgo/privacy-configuration/issues/750"
                            }
                        ]
                    },
                    "ensighten.com": {
                        "rules": [
                            {
                                "rule": "ensighten.com",
                                "domains": [
                                    "<all>"
                                ],
                                "reason": "https://github.com/duckduckgo/privacy-configuration/issues/794"
                            }
                        ]
                    },
                    "ezodn.com": {
                        "rules": [
                            {
                                "rule": "ezodn.com/cmp",
                                "domains": [
                                    "<all>"
                                ],
                                "reason": "https://github.com/duckduckgo/privacy-configuration/issues/468"
                            }
                        ]
                    },
                    "ezoic.com": {
                        "rules": [
                            {
                                "rule": "videosvc.ezoic.com/play",
                                "domains": [
                                    "<all>"
                                ],
                                "reason": "https://github.com/duckduckgo/privacy-configuration/issues/468"
                            },
                            {
                                "rule": "video-streaming.ezoic.com",
                                "domains": [
                                    "<all>"
                                ],
                                "reason": "https://github.com/duckduckgo/privacy-configuration/issues/468"
                            }
                        ]
                    },
                    "ezoic.net": {
                        "rules": [
                            {
                                "rule": "g.ezoic.net",
                                "domains": [
                                    "<all>"
                                ],
                                "reason": "https://github.com/duckduckgo/privacy-configuration/issues/468"
                            }
                        ]
                    },
                    "ezoiccdn.com": {
                        "rules": [
                            {
                                "rule": "sf.ezoiccdn.com",
                                "domains": [
                                    "<all>"
                                ],
                                "reason": "https://github.com/duckduckgo/privacy-configuration/issues/468"
                            }
                        ]
                    },
                    "facebook.com": {
                        "rules": [
                            {
                                "rule": "facebook.com",
                                "domains": [
                                    "nextdoor.com"
                                ],
                                "reason": "https://github.com/duckduckgo/privacy-configuration/issues/1190"
                            }
                        ]
                    },
                    "facebook.net": {
                        "rules": [
                            {
                                "rule": "connect.facebook.net/en_US/sdk.js",
                                "domains": [
                                    "bandsintown.com",
                                    "nextdoor.co.uk",
                                    "nextdoor.com"
                                ],
                                "reason": "bandsintown.com - Ticket page renders blank. With this exception the page redirects to ticketspice.com.,nextdoor.co.uk, nextdoor.com - Facebook login option appears greyed out and cannot be clicked."
                            },
                            {
                                "rule": "facebook.net",
                                "domains": [
                                    "nextdoor.com"
                                ],
                                "reason": "https://github.com/duckduckgo/privacy-configuration/issues/1190"
                            }
                        ]
                    },
                    "fastly.net": {
                        "rules": [
                            {
                                "rule": "mslc-prod-herokuapp-com.global.ssl.fastly.net/main.8736233213226195.js",
                                "domains": [
                                    "masslottery.com"
                                ],
                                "reason": "https://github.com/duckduckgo/privacy-configuration/issues/332"
                            },
                            {
                                "rule": "ticketmaster4.map.fastly.net/eps-d",
                                "domains": [
                                    "ticketmaster.ca",
                                    "ticketmaster.com",
                                    "ticketmaster.com.au",
                                    "ticketmaster.com.mx"
                                ],
                                "reason": "https://github.com/duckduckgo/privacy-configuration/issues/575"
                            },
                            {
                                "rule": "target-opus.map.fastly.net/",
                                "domains": [
                                    "target.com"
                                ],
                                "reason": "https://github.com/duckduckgo/privacy-configuration/issues/635"
                            }
                        ]
                    },
                    "five9.com": {
                        "rules": [
                            {
                                "rule": "app.five9.com",
                                "domains": [
                                    "machiassavings.bank"
                                ],
                                "reason": "https://github.com/duckduckgo/privacy-configuration/issues/1111"
                            }
                        ]
                    },
                    "flowplayer.org": {
                        "rules": [
                            {
                                "rule": "flowplayer.org",
                                "domains": [
                                    "<all>"
                                ],
                                "reason": "https://github.com/duckduckgo/privacy-configuration/issues/1107"
                            }
                        ]
                    },
                    "fox.com": {
                        "rules": [
                            {
                                "rule": "fox.com",
                                "domains": [
                                    "adrise.tv",
                                    "fncstatic.com",
                                    "fox10phoenix.com",
                                    "fox13news.com",
                                    "fox26houston.com",
                                    "fox29.com",
                                    "fox2detroit.com",
                                    "fox32chicago.com",
                                    "fox35orlando.com",
                                    "fox46charlotte.com",
                                    "fox4news.com",
                                    "fox5atlanta.com",
                                    "fox5dc.com",
                                    "fox5ny.com",
                                    "fox7austin.com",
                                    "fox9.com",
                                    "foxbusiness.com",
                                    "foxla.com",
                                    "foxnews.com",
                                    "foxsports.com",
                                    "foxsportsasia.com",
                                    "foxsportsgo.com",
                                    "foxweather.com",
                                    "ktvu.com",
                                    "tubi.io",
                                    "tubi.tv",
                                    "tubi.video",
                                    "tubitv.com"
                                ],
                                "reason": "https://github.com/duckduckgo/privacy-configuration/issues/460"
                            }
                        ]
                    },
                    "fwmrm.net": {
                        "rules": [
                            {
                                "rule": "2a7e9.v.fwmrm.net/ad/g/1",
                                "domains": [
                                    "channel4.com"
                                ],
                                "reason": "Unskippable adblock warning when trying to play a video."
                            }
                        ]
                    },
                    "geetest.com": {
                        "rules": [
                            {
                                "rule": "api.geetest.com",
                                "domains": [
                                    "<all>"
                                ],
                                "reason": "https://github.com/duckduckgo/privacy-configuration/issues/462"
                            },
                            {
                                "rule": "static.geetest.com",
                                "domains": [
                                    "<all>"
                                ],
                                "reason": "https://github.com/duckduckgo/privacy-configuration/issues/462"
                            }
                        ]
                    },
                    "gemius.pl": {
                        "rules": [
                            {
                                "rule": "gapl.hit.gemius.pl/gplayer.js",
                                "domains": [
                                    "tvp.pl"
                                ],
                                "reason": "https://github.com/duckduckgo/privacy-configuration/issues/376"
                            },
                            {
                                "rule": "pro.hit.gemius.pl/gstream.js",
                                "domains": [
                                    "tvp.pl"
                                ],
                                "reason": "https://github.com/duckduckgo/privacy-configuration/issues/376"
                            },
                            {
                                "rule": "wp.hit.gemius.pl/xgemius.js",
                                "domains": [
                                    "wp.pl"
                                ],
                                "reason": "Adwall appears which reappears when dismissed. The adwall prevents interaction with the page."
                            }
                        ]
                    },
                    "geoip-js.com": {
                        "rules": [
                            {
                                "rule": "geoip-js.com/js/apis/geoip2/v2.1/geoip2.js",
                                "domains": [
                                    "<all>"
                                ],
                                "reason": "https://github.com/duckduckgo/privacy-configuration/issues/1288"
                            }
                        ]
                    },
                    "getshogun.com": {
                        "rules": [
                            {
                                "rule": "cdn.getshogun.com",
                                "domains": [
                                    "<all>"
                                ],
                                "reason": "https://github.com/duckduckgo/privacy-configuration/issues/450"
                            },
                            {
                                "rule": "lib.getshogun.com",
                                "domains": [
                                    "<all>"
                                ],
                                "reason": "https://github.com/duckduckgo/privacy-configuration/issues/450"
                            }
                        ]
                    },
                    "google-analytics.com": {
                        "rules": [
                            {
                                "rule": "google-analytics.com/analytics.js",
                                "domains": [
                                    "doterra.com",
                                    "easyjet.com",
                                    "worlddutyfree.com"
                                ],
                                "reason": "doterra.com - For doterra.com/login/loading, the page shows a loading indicator and never redirects.,easyjet.com - Clicking 'Show Worldwide flights' after entering parameters for a worldwide flight in the flight viewing form does nothing.,worlddutyfree.com - https://github.com/duckduckgo/privacy-configuration/issues/1380"
                            },
                            {
                                "rule": "www.google-analytics.com/plugins/ua/ecommerce.js",
                                "domains": [
                                    "doterra.com"
                                ],
                                "reason": "For doterra.com/login/loading, the page shows a loading indicator and never redirects."
                            },
                            {
                                "rule": "www.google-analytics.com/collect",
                                "domains": [
                                    "youmath.it"
                                ],
                                "reason": "https://github.com/duckduckgo/privacy-configuration/issues/1147"
                            }
                        ]
                    },
                    "google.co.uk": {
                        "rules": [
                            {
                                "rule": "maps.google.co.uk/maps",
                                "domains": [
                                    "<all>"
                                ],
                                "reason": "https://github.com/duckduckgo/privacy-configuration/issues/472"
                            }
                        ]
                    },
                    "google.com": {
                        "rules": [
                            {
                                "rule": "accounts.google.com/o/oauth2/iframerpc",
                                "domains": [
                                    "<all>"
                                ],
                                "reason": "https://github.com/duckduckgo/privacy-configuration/issues/489"
                            },
                            {
                                "rule": "accounts.google.com/o/oauth2/iframe",
                                "domains": [
                                    "<all>"
                                ],
                                "reason": "https://github.com/duckduckgo/privacy-configuration/issues/489"
                            },
                            {
                                "rule": "apis.google.com/js/platform.js",
                                "domains": [
                                    "<all>"
                                ],
                                "reason": "https://github.com/duckduckgo/privacy-configuration/issues/489"
                            },
                            {
                                "rule": "apis.google.com/_/scs/abc-static/_/js",
                                "domains": [
                                    "<all>"
                                ],
                                "reason": "https://github.com/duckduckgo/privacy-configuration/issues/489"
                            },
                            {
                                "rule": "cse.google.com/cse.js",
                                "domains": [
                                    "<all>"
                                ],
                                "reason": "https://github.com/duckduckgo/privacy-configuration/issues/475"
                            },
                            {
                                "rule": "cse.google.com/cse/element/",
                                "domains": [
                                    "<all>"
                                ],
                                "reason": "https://github.com/duckduckgo/privacy-configuration/issues/475"
                            },
                            {
                                "rule": "google.com/cse/cse.js",
                                "domains": [
                                    "<all>"
                                ],
                                "reason": "https://github.com/duckduckgo/privacy-configuration/issues/475"
                            },
                            {
                                "rule": "www.google.com/cse/static/",
                                "domains": [
                                    "<all>"
                                ],
                                "reason": "https://github.com/duckduckgo/privacy-configuration/issues/475"
                            },
                            {
                                "rule": "www.google.com/maps/",
                                "domains": [
                                    "<all>"
                                ],
                                "reason": "https://github.com/duckduckgo/privacy-configuration/issues/472"
                            }
                        ]
                    },
                    "googleoptimize.com": {
                        "rules": [
                            {
                                "rule": "googleoptimize.com/optimize.js",
                                "domains": [
                                    "motherdenim.com"
                                ],
                                "reason": "https://github.com/duckduckgo/privacy-configuration/issues/1117"
                            }
                        ]
                    },
                    "googlesyndication.com": {
                        "rules": [
                            {
                                "rule": "pagead2.googlesyndication.com/pagead/js/adsbygoogle.js",
                                "domains": [
                                    "duden.de",
                                    "magicgameworld.com",
                                    "rocketnews24.com",
                                    "youmath.it",
                                    "zefoy.com"
                                ],
                                "reason": "https://github.com/duckduckgo/privacy-configuration/issues/388,rocketnews24.com - https://github.com/duckduckgo/privacy-configuration/issues/846"
                            },
                            {
                                "rule": "tpc.googlesyndication.com/pagead/js/loader21.html",
                                "domains": [
                                    "laprensa.hn",
                                    "rocketnews24.com",
                                    "rumble.com",
                                    "zefoy.com"
                                ],
                                "reason": "https://github.com/duckduckgo/privacy-configuration/issues/388,rocketnews24.com - https://github.com/duckduckgo/privacy-configuration/issues/846"
                            },
                            {
                                "rule": "googlesyndication.com",
                                "domains": [
                                    "rocketnews24.com",
                                    "zefoy.com"
                                ],
                                "reason": "https://github.com/duckduckgo/privacy-configuration/issues/388,rocketnews24.com - https://github.com/duckduckgo/privacy-configuration/issues/846"
                            }
                        ]
                    },
                    "googletagmanager.com": {
                        "rules": [
                            {
                                "rule": "googletagmanager.com/gtag/js",
                                "domains": [
                                    "abril.com.br"
                                ],
                                "reason": "https://github.com/duckduckgo/privacy-configuration/issues/929"
                            }
                        ]
                    },
                    "googletagservices.com": {
                        "rules": [
                            {
                                "rule": "www.googletagservices.com/tag/js/gpt.js",
                                "domains": [
                                    "wp.pl"
                                ],
                                "reason": "Adwall appears which reappears when dismissed. The adwall prevents interaction with the page."
                            },
                            {
                                "rule": "googletagservices.com/tag/js/gpt.js",
                                "domains": [
                                    "13wham.com",
                                    "22thepoint.com",
                                    "abc3340.com",
                                    "abc45.com",
                                    "abc6onyourside.com",
                                    "abc7amarillo.com",
                                    "abcnews4.com",
                                    "abcstlouis.com",
                                    "azteca48.com",
                                    "bakersfieldnow.com",
                                    "cbs12.com",
                                    "cbs2iowa.com",
                                    "cbs4local.com",
                                    "cbs6albany.com",
                                    "cbsaustin.com",
                                    "chattanoogacw.com",
                                    "cnycentral.com",
                                    "cw14online.com",
                                    "cw18milwaukee.com",
                                    "cw23tv.com",
                                    "cw34.com",
                                    "cw35.com",
                                    "cw7michigan.com",
                                    "cwalbany.com",
                                    "cwbaltimore.com",
                                    "cwcentralpa.com",
                                    "cwcincinnati.com",
                                    "cwcolumbus.com",
                                    "cwlasvegas.com",
                                    "cwnashville.tv",
                                    "cwokc.com",
                                    "cwomaha.tv",
                                    "cwrochester.com",
                                    "cwtreasurevalley.com",
                                    "dayton247now.com",
                                    "fox11online.com",
                                    "fox17.com",
                                    "fox23maine.com",
                                    "fox28savannah.com",
                                    "fox38corpuschristi.com",
                                    "fox42kptm.com",
                                    "fox47.com",
                                    "fox49.tv",
                                    "fox4beaumont.com",
                                    "fox56.com",
                                    "foxbaltimore.com",
                                    "foxchattanooga.com",
                                    "foxillinois.com",
                                    "foxkansas.com",
                                    "foxnebraska.com",
                                    "foxreno.com",
                                    "foxrichmond.com",
                                    "foxrochester.com",
                                    "foxsanantonio.com",
                                    "idahonews.com",
                                    "katu.com",
                                    "katv.com",
                                    "kcby.com",
                                    "kdsm17.com",
                                    "keprtv.com",
                                    "kfdm.com",
                                    "kfoxtv.com",
                                    "khqa.com",
                                    "kimatv.com",
                                    "kjzz.com",
                                    "klewtv.com",
                                    "kmph.com",
                                    "kmyu.tv",
                                    "komonews.com",
                                    "kpic.com",
                                    "krcgtv.com",
                                    "ktul.com",
                                    "ktvl.com",
                                    "ktvo.com",
                                    "ktxs.com",
                                    "kunptv.com",
                                    "kunwtv.com",
                                    "kutv.com",
                                    "kval.com",
                                    "local12.com",
                                    "local21news.com",
                                    "midmichigannow.com",
                                    "my15wtcn.com",
                                    "my24milwaukee.com",
                                    "my48.tv",
                                    "mycbs4.com",
                                    "myfox28columbus.com",
                                    "mylvtv.com",
                                    "mynbc15.com",
                                    "mynews4.com",
                                    "myrdctv.com",
                                    "mytv30web.com",
                                    "mytvbaltimore.com",
                                    "mytvbuffalo.com",
                                    "mytvcharleston.com",
                                    "mytvrichmond.com",
                                    "mytvwichita.com",
                                    "mytvz.com",
                                    "nbc16.com",
                                    "nbc24.com",
                                    "nbcmontana.com",
                                    "nebraska.tv",
                                    "nevadasportsnet.com",
                                    "news3lv.com",
                                    "news4sanantonio.com",
                                    "newschannel20.com",
                                    "newschannel9.com",
                                    "okcfox.com",
                                    "raleighcw.com",
                                    "siouxlandnews.com",
                                    "southernoregoncw.com",
                                    "star64.tv",
                                    "thecw38.com",
                                    "thecw46.com",
                                    "thecwtc.com",
                                    "turnto10.com",
                                    "univisionseattle.com",
                                    "upnorthlive.com",
                                    "utv44.com",
                                    "wabm68.com",
                                    "wach.com",
                                    "wchstv.com",
                                    "wcti12.com",
                                    "wcyb.com",
                                    "weartv.com",
                                    "wfgxtv.com",
                                    "wfxl.com",
                                    "wgme.com",
                                    "wgxa.tv",
                                    "wjactv.com",
                                    "wjla.com",
                                    "wlos.com",
                                    "wpde.com",
                                    "wpgh53.com",
                                    "wsbt.com",
                                    "wset.com",
                                    "wtov9.com",
                                    "wtto21.com",
                                    "wtwc40.com",
                                    "wutv29.com",
                                    "wvah.com",
                                    "wwmt.com"
                                ],
                                "reason": "https://github.com/duckduckgo/privacy-configuration/issues/1173"
                            }
                        ]
                    },
                    "greylabeldelivery.com": {
                        "rules": [
                            {
                                "rule": "tags.asics.com.greylabeldelivery.com",
                                "domains": [
                                    "asics.com"
                                ],
                                "reason": "https://github.com/duckduckgo/privacy-configuration/issues/379"
                            },
                            {
                                "rule": "tags.focus.de.greylabeldelivery.com/focus-web/prod/utag.js",
                                "domains": [
                                    "focus.de"
                                ],
                                "reason": "https://github.com/duckduckgo/privacy-configuration/issues/1043"
                            }
                        ]
                    },
                    "gstatic.com": {
                        "rules": [
                            {
                                "rule": "maps.gstatic.com",
                                "domains": [
                                    "<all>"
                                ],
                                "reason": "https://github.com/duckduckgo/privacy-configuration/issues/472"
                            },
                            {
                                "rule": "www.gstatic.com/_/mss/boq-identity/_/js",
                                "domains": [
                                    "<all>"
                                ],
                                "reason": "https://github.com/duckduckgo/privacy-configuration/issues/489"
                            }
                        ]
                    },
                    "heapanalytics.com": {
                        "rules": [
                            {
                                "rule": "cdn.heapanalytics.com",
                                "domains": [
                                    "mejuri.com"
                                ],
                                "reason": "https://github.com/duckduckgo/privacy-configuration/issues/1081"
                            }
                        ]
                    },
                    "htlbid.com": {
                        "rules": [
                            {
                                "rule": "htlbid.com/v3/dangerousminds.net/htlbid.js",
                                "domains": [
                                    "dangerousminds.net"
                                ],
                                "reason": "https://github.com/duckduckgo/privacy-configuration/issues/1270"
                            }
                        ]
                    },
                    "iesnare.com": {
                        "rules": [
                            {
                                "rule": "mpsnare.iesnare.com/snare.js",
                                "domains": [
                                    "<all>"
                                ],
                                "reason": "https://github.com/duckduckgo/privacy-configuration/issues/669"
                            }
                        ]
                    },
                    "iheart.com": {
                        "rules": [
                            {
                                "rule": "iheart.com",
                                "domains": [
                                    "<all>"
                                ],
                                "reason": "https://github.com/duckduckgo/privacy-configuration/issues/760"
                            }
                        ]
                    },
                    "impervadns.net": {
                        "rules": [
                            {
                                "rule": "e9pkvlf.impervadns.net",
                                "domains": [
                                    "cox.com",
                                    "cox.net"
                                ],
                                "reason": "https://github.com/duckduckgo/privacy-configuration/issues/948"
                            }
                        ]
                    },
                    "inq.com": {
                        "rules": [
                            {
                                "rule": "inq.com/chatrouter",
                                "domains": [
                                    "<all>"
                                ],
                                "reason": "https://github.com/duckduckgo/privacy-configuration/issues/479"
                            },
                            {
                                "rule": "inq.com/chatskins",
                                "domains": [
                                    "<all>"
                                ],
                                "reason": "https://github.com/duckduckgo/privacy-configuration/issues/479"
                            },
                            {
                                "rule": "inq.com/tagserver/init",
                                "domains": [
                                    "<all>"
                                ],
                                "reason": "https://github.com/duckduckgo/privacy-configuration/issues/479"
                            },
                            {
                                "rule": "inq.com/tagserver/launch",
                                "domains": [
                                    "<all>"
                                ],
                                "reason": "https://github.com/duckduckgo/privacy-configuration/issues/479"
                            },
                            {
                                "rule": "inq.com/tagserver/postToServer",
                                "domains": [
                                    "<all>"
                                ],
                                "reason": "https://github.com/duckduckgo/privacy-configuration/issues/479"
                            }
                        ]
                    },
                    "instagram.com": {
                        "rules": [
                            {
                                "rule": "platform.instagram.com/en_US/embeds.js",
                                "domains": [
                                    "livejournal.com"
                                ],
                                "reason": "Instagram embeds as main article content render as grey boxes."
                            },
                            {
                                "rule": "www.instagram.com/embed.js",
                                "domains": [
                                    "buzzfeed.com",
                                    "livejournal.com"
                                ],
                                "reason": "Instagram embeds as main article content render as grey boxes."
                            }
                        ]
                    },
                    "ipify.org": {
                        "rules": [
                            {
                                "rule": "api.ipify.org/",
                                "domains": [
                                    "mass.gov"
                                ],
                                "reason": "https://github.com/duckduckgo/privacy-configuration/issues/1239"
                            }
                        ]
                    },
                    "jimstatic.com": {
                        "rules": [
                            {
                                "rule": "assets.jimstatic.com",
                                "domains": [
                                    "<all>"
                                ],
                                "reason": "https://github.com/duckduckgo/privacy-configuration/issues/496"
                            }
                        ]
                    },
                    "kampyle.com": {
                        "rules": [
                            {
                                "rule": "kampyle.com",
                                "domains": [
                                    "basspro.com"
                                ],
                                "reason": "https://github.com/duckduckgo/privacy-configuration/issues/783"
                            }
                        ]
                    },
                    "klarnaservices.com": {
                        "rules": [
                            {
                                "rule": "na-library.klarnaservices.com/lib.js",
                                "domains": [
                                    "<all>"
                                ],
                                "reason": "https://github.com/duckduckgo/privacy-configuration/issues/1266"
                            },
                            {
                                "rule": "eu-library.klarnaservices.com/lib.js",
                                "domains": [
                                    "<all>"
                                ],
                                "reason": "https://github.com/duckduckgo/privacy-configuration/issues/1266"
                            },
                            {
                                "rule": "osm.library.klarnaservices.com/lib.js",
                                "domains": [
                                    "<all>"
                                ],
                                "reason": "https://github.com/duckduckgo/privacy-configuration/issues/1266"
                            }
                        ]
                    },
                    "klaviyo.com": {
                        "rules": [
                            {
                                "rule": "www.klaviyo.com/media/js/public/klaviyo_subscribe.js",
                                "domains": [
                                    "fearofgod.com",
                                    "shopyalehome.com"
                                ],
                                "reason": "https://github.com/duckduckgo/privacy-configuration/issues/362"
                            },
                            {
                                "rule": "static.klaviyo.com/onsite/js/klaviyo.js",
                                "domains": [
                                    "kidsguide.com",
                                    "urbanebikes.com"
                                ],
                                "reason": "https://github.com/duckduckgo/privacy-configuration/issues/1277"
                            },
                            {
                                "rule": "klaviyo.com/",
                                "domains": [
                                    "andieswim.com",
                                    "footweartruth.com",
                                    "kmail-lists.com"
                                ],
                                "reason": "https://github.com/duckduckgo/privacy-configuration/issues/362"
                            }
                        ]
                    },
                    "lightboxcdn.com": {
                        "rules": [
                            {
                                "rule": "www.lightboxcdn.com/vendor/c605dbd7-cbfb-4e9b-801e-387b0656384c/user.js",
                                "domains": [
                                    "andieswim.com"
                                ],
                                "reason": "https://github.com/duckduckgo/privacy-configuration/issues/1285"
                            },
                            {
                                "rule": "lightboxcdn.com/vendor/.*/user.js",
                                "domains": [
                                    "nascar.com"
                                ],
                                "reason": "https://github.com/duckduckgo/privacy-configuration/issues/1373"
                            }
                        ]
                    },
                    "listrakbi.com": {
                        "rules": [
                            {
                                "rule": "cdn.listrakbi.com/scripts/script.js",
                                "domains": [
                                    "<all>"
                                ],
                                "reason": "https://github.com/duckduckgo/privacy-configuration/issues/457"
                            }
                        ]
                    },
                    "livechatinc.com": {
                        "rules": [
                            {
                                "rule": "livechatinc.com",
                                "domains": [
                                    "<all>"
                                ],
                                "reason": "https://github.com/duckduckgo/privacy-configuration/issues/412"
                            }
                        ]
                    },
                    "liveperson.net": {
                        "rules": [
                            {
                                "rule": "liveperson.net",
                                "domains": [
                                    "<all>"
                                ],
                                "reason": "https://github.com/duckduckgo/privacy-configuration/issues/900"
                            }
                        ]
                    },
                    "loggly.com": {
                        "rules": [
                            {
                                "rule": "cloudfront.loggly.com/js/loggly.tracker-2.1.min.js",
                                "domains": [
                                    "rte.ie"
                                ],
                                "reason": "https://github.com/duckduckgo/privacy-configuration/issues/681"
                            }
                        ]
                    },
                    "lpsnmedia.net": {
                        "rules": [
                            {
                                "rule": "lpsnmedia.net",
                                "domains": [
                                    "<all>"
                                ],
                                "reason": "https://github.com/duckduckgo/privacy-configuration/issues/900"
                            }
                        ]
                    },
                    "ltwebstatic.com": {
                        "rules": [
                            {
                                "rule": "sheinsz.ltwebstatic.com/she_dist/libs/geetest/fullpage.1.1.9.js",
                                "domains": [
                                    "shein.co.uk",
                                    "shein.com"
                                ],
                                "reason": "When attempting to create an account (after filling out registration form and clicking 'Register'), there is an 'access timed out' warning, and account creation does not proceed."
                            }
                        ]
                    },
                    "maxymiser.net": {
                        "rules": [
                            {
                                "rule": "service.maxymiser.net",
                                "domains": [
                                    "<all>"
                                ],
                                "reason": "https://github.com/duckduckgo/privacy-configuration/issues/1030"
                            }
                        ]
                    },
                    "medallia.com": {
                        "rules": [
                            {
                                "rule": "cdn.medallia.com/react-surveys/",
                                "domains": [
                                    "<all>"
                                ],
                                "reason": "https://github.com/duckduckgo/privacy-configuration/issues/884"
                            },
                            {
                                "rule": "survey.medallia.com/",
                                "domains": [
                                    "<all>"
                                ],
                                "reason": "https://github.com/duckduckgo/privacy-configuration/issues/884"
                            }
                        ]
                    },
                    "medicare.gov": {
                        "rules": [
                            {
                                "rule": "frontend.medicare.gov/static/js/2.6c6651b4.chunk.js",
                                "domains": [
                                    "medicare.gov"
                                ],
                                "reason": "Navigation bar at top of site does not display, preventing easy access to e.g., site login.,Note that this CNAMEs to iservprod.medicare.gov.edgekey.net at time of mitiagtion."
                            }
                        ]
                    },
                    "memberful.com": {
                        "rules": [
                            {
                                "rule": "memberful.com/embed.js",
                                "domains": [
                                    "<all>"
                                ],
                                "reason": "https://github.com/duckduckgo/privacy-configuration/issues/1107"
                            }
                        ]
                    },
                    "monetate.net": {
                        "rules": [
                            {
                                "rule": "monetate.net",
                                "domains": [
                                    "kleen-ritecorp.com"
                                ],
                                "reason": "https://github.com/duckduckgo/privacy-configuration/issues/1231"
                            }
                        ]
                    },
                    "nc0.co": {
                        "rules": [
                            {
                                "rule": "nc0.co/vaa/Bootstrap.js",
                                "domains": [
                                    "virginatlantic.com"
                                ],
                                "reason": "https://github.com/duckduckgo/privacy-configuration/issues/826"
                            }
                        ]
                    },
                    "nextdoor.com": {
                        "rules": [
                            {
                                "rule": "nextdoor.com",
                                "domains": [
                                    "nextdoor.co.uk"
                                ],
                                "reason": "https://github.com/duckduckgo/privacy-configuration/issues/460"
                            }
                        ]
                    },
                    "nintendo.com": {
                        "rules": [
                            {
                                "rule": "cdn.accounts.nintendo.com/account/js/common.js",
                                "domains": [
                                    "nintendo.com"
                                ],
                                "reason": "Accounts page renders blank. Download buttons show loading stars and never finish loading. Pricing information doesn't load. Note that cdn.accounts.nintendo.com CNAMEs to star.accounts.nintendo.com.edgekey.net at the time of mitigation."
                            }
                        ]
                    },
                    "nuance.com": {
                        "rules": [
                            {
                                "rule": "nuance.com",
                                "domains": [
                                    "<all>"
                                ],
                                "reason": "https://github.com/duckduckgo/privacy-configuration/issues/479"
                            }
                        ]
                    },
                    "omappapi.com": {
                        "rules": [
                            {
                                "rule": "omappapi.com",
                                "domains": [
                                    "dogfoodadvisor.com"
                                ],
                                "reason": "https://github.com/duckduckgo/privacy-configuration/issues/1113"
                            }
                        ]
                    },
                    "omnitagjs.com": {
                        "rules": [
                            {
                                "rule": "hb-api.omnitagjs.com/hb-api/prebid/v1",
                                "domains": [
                                    "aternos.org"
                                ],
                                "reason": "https://github.com/duckduckgo/privacy-configuration/issues/328"
                            }
                        ]
                    },
                    "omtrdc.net": {
                        "rules": [
                            {
                                "rule": "bankofamerica.tt.omtrdc.net/m2/bankofamerica/mbox/json",
                                "domains": [
                                    "bankofamerica.com"
                                ],
                                "reason": "https://github.com/duckduckgo/privacy-configuration/issues/798"
                            },
                            {
                                "rule": "cigna.sc.omtrdc.net/public/digital-experience/js/common.js",
                                "domains": [
                                    "cigna.com"
                                ],
                                "reason": "https://github.com/duckduckgo/privacy-configuration/issues/820"
                            },
                            {
                                "rule": "omtrdc.net",
                                "domains": [
                                    "pizzahut.com"
                                ],
                                "reason": "https://github.com/duckduckgo/privacy-configuration/issues/805"
                            }
                        ]
                    },
                    "onlyfans.com": {
                        "rules": [
                            {
                                "rule": "static.onlyfans.com",
                                "domains": [
                                    "onlyfans.com"
                                ],
                                "reason": "https://github.com/duckduckgo/privacy-configuration/issues/440"
                            }
                        ]
                    },
                    "openx.net": {
                        "rules": [
                            {
                                "rule": "venatusmedia-d.openx.net/w/1.0/arj",
                                "domains": [
                                    "aternos.org"
                                ],
                                "reason": "https://github.com/duckduckgo/privacy-configuration/issues/328"
                            }
                        ]
                    },
                    "opta.net": {
                        "rules": [
                            {
                                "rule": "secure.widget.cloud.opta.net/v3/v3.opta-widgets.js",
                                "domains": [
                                    "abc.net.au",
                                    "emol.com"
                                ],
                                "reason": "abc.net.au - Error message displays in place of scoreboard (scoreboard does not show).,emol.com - Scoreboard does not render."
                            }
                        ]
                    },
                    "optimizely.com": {
                        "rules": [
                            {
                                "rule": "optimizely.com/datafiles/",
                                "domains": [
                                    "<all>"
                                ],
                                "reason": "https://github.com/duckduckgo/privacy-configuration/issues/916"
                            }
                        ]
                    },
                    "osano.com": {
                        "rules": [
                            {
                                "rule": "dsar.api.osano.com/",
                                "domains": [
                                    "<all>"
                                ],
                                "reason": "https://github.com/duckduckgo/privacy-configuration/issues/529"
                            },
                            {
                                "rule": "cmp.osano.com",
                                "domains": [
                                    "<all>"
                                ],
                                "reason": "https://github.com/duckduckgo/privacy-configuration/issues/1398"
                            }
                        ]
                    },
                    "pardot.com": {
                        "rules": [
                            {
                                "rule": "go.pardot.com",
                                "domains": [
                                    "<all>"
                                ],
                                "reason": "https://github.com/duckduckgo/privacy-configuration/issues/1180"
                            },
                            {
                                "rule": "storage.pardot.com",
                                "domains": [
                                    "<all>"
                                ],
                                "reason": "https://github.com/duckduckgo/privacy-configuration/issues/1180"
                            }
                        ]
                    },
                    "patreon.com": {
                        "rules": [
                            {
                                "rule": "patreon.com/becomePatronButton.bundle.js",
                                "domains": [
                                    "<all>"
                                ],
                                "reason": "https://github.com/duckduckgo/privacy-configuration/issues/1107"
                            }
                        ]
                    },
                    "plotrabbit.com": {
                        "rules": [
                            {
                                "rule": "plotrabbit.com",
                                "domains": [
                                    "cbssports.com"
                                ],
                                "reason": "Live videos do not load or render."
                            }
                        ]
                    },
                    "primaryarms.com": {
                        "rules": [
                            {
                                "rule": "images.primaryarms.com/f00000000191638/www.primaryarms.com/SSP%20Applications/NetSuite%20Inc.%20-%20SCA%20Mont%20Blanc/Development/img/",
                                "domains": [
                                    "primaryarms.com"
                                ],
                                "reason": "Product images on the main page don't render.,Note that this CNAMEs to marvel-b4-cdn.bc0a.com at time of mitigation."
                            },
                            {
                                "rule": "images.primaryarms.com/f00000000191638/www.primaryarms.com/core/media/media.nl",
                                "domains": [
                                    "primaryarms.com"
                                ],
                                "reason": "Images in the large scrolling image banner on main page do not render.,Note that this CNAMEs to marvel-b4-cdn.bc0a.com at time of mitigation."
                            }
                        ]
                    },
                    "privacy-center.org": {
                        "rules": [
                            {
                                "rule": "sdk.privacy-center.org",
                                "domains": [
                                    "<all>"
                                ],
                                "reason": "https://github.com/duckduckgo/privacy-configuration/issues/339"
                            }
                        ]
                    },
                    "privacy-mgmt.com": {
                        "rules": [
                            {
                                "rule": "privacy-mgmt.com/",
                                "domains": [
                                    "<all>"
                                ],
                                "reason": "https://github.com/duckduckgo/privacy-configuration/issues/344"
                            }
                        ]
                    },
                    "privacymanager.io": {
                        "rules": [
                            {
                                "rule": "cmp-consent-tool.privacymanager.io/latest/605.js",
                                "domains": [
                                    "<all>"
                                ],
                                "reason": "https://github.com/duckduckgo/privacy-configuration/issues/334"
                            },
                            {
                                "rule": "cmp-consent-tool.privacymanager.io/latest/650.js",
                                "domains": [
                                    "<all>"
                                ],
                                "reason": "https://github.com/duckduckgo/privacy-configuration/issues/334"
                            },
                            {
                                "rule": "cmp-consent-tool.privacymanager.io/latest/847.js",
                                "domains": [
                                    "<all>"
                                ],
                                "reason": "https://github.com/duckduckgo/privacy-configuration/issues/334"
                            },
                            {
                                "rule": "cmp-consent-tool.privacymanager.io/latest/assets/icons/.*.svg",
                                "domains": [
                                    "<all>"
                                ],
                                "reason": "https://github.com/duckduckgo/privacy-configuration/issues/334"
                            },
                            {
                                "rule": "cmp-consent-tool.privacymanager.io/latest/defaultTheme.css",
                                "domains": [
                                    "<all>"
                                ],
                                "reason": "https://github.com/duckduckgo/privacy-configuration/issues/334"
                            },
                            {
                                "rule": "cmp-consent-tool.privacymanager.io/latest/index.html",
                                "domains": [
                                    "<all>"
                                ],
                                "reason": "https://github.com/duckduckgo/privacy-configuration/issues/334"
                            },
                            {
                                "rule": "cmp-consent-tool.privacymanager.io/latest/main.js",
                                "domains": [
                                    "<all>"
                                ],
                                "reason": "https://github.com/duckduckgo/privacy-configuration/issues/334"
                            },
                            {
                                "rule": "cmp-consent-tool.privacymanager.io/latest/polyfills.js",
                                "domains": [
                                    "<all>"
                                ],
                                "reason": "https://github.com/duckduckgo/privacy-configuration/issues/334"
                            },
                            {
                                "rule": "cmp-consent-tool.privacymanager.io/latest/runtime.js",
                                "domains": [
                                    "<all>"
                                ],
                                "reason": "https://github.com/duckduckgo/privacy-configuration/issues/334"
                            },
                            {
                                "rule": "cmp-consent-tool.privacymanager.io/latest/vendor.js",
                                "domains": [
                                    "<all>"
                                ],
                                "reason": "https://github.com/duckduckgo/privacy-configuration/issues/334"
                            },
                            {
                                "rule": "gdpr.privacymanager.io/1/gdpr.bundle.js",
                                "domains": [
                                    "<all>"
                                ],
                                "reason": "https://github.com/duckduckgo/privacy-configuration/issues/334"
                            },
                            {
                                "rule": "gdpr.privacymanager.io/latest/gdpr.bundle.js",
                                "domains": [
                                    "<all>"
                                ],
                                "reason": "https://github.com/duckduckgo/privacy-configuration/issues/334"
                            },
                            {
                                "rule": "gdpr-wrapper.privacymanager.io/gdpr/.*/gdpr-liveramp.js",
                                "domains": [
                                    "<all>"
                                ],
                                "reason": "https://github.com/duckduckgo/privacy-configuration/issues/334"
                            },
                            {
                                "rule": "gdpr-wrapper.privacymanager.io/gdpr/.*/manager-logo.png",
                                "domains": [
                                    "<all>"
                                ],
                                "reason": "https://github.com/duckduckgo/privacy-configuration/issues/334"
                            },
                            {
                                "rule": "vendors.privacymanager.io/vendor-list.json",
                                "domains": [
                                    "<all>"
                                ],
                                "reason": "https://github.com/duckduckgo/privacy-configuration/issues/334"
                            }
                        ]
                    },
                    "proofpoint.com": {
                        "rules": [
                            {
                                "rule": "proofpoint.com/v2/url",
                                "domains": [
                                    "<all>"
                                ],
                                "reason": "https://github.com/duckduckgo/privacy-configuration/issues/1107"
                            }
                        ]
                    },
                    "pubmatic.com": {
                        "rules": [
                            {
                                "rule": "ads.pubmatic.com/AdServer/",
                                "domains": [
                                    "hindustantimes.com"
                                ],
                                "reason": "https://github.com/duckduckgo/privacy-configuration/issues/388"
                            },
                            {
                                "rule": "hbopenbid.pubmatic.com/translator",
                                "domains": [
                                    "aternos.org"
                                ],
                                "reason": "https://github.com/duckduckgo/privacy-configuration/issues/328"
                            }
                        ]
                    },
                    "qualtrics.com": {
                        "rules": [
                            {
                                "rule": "qualtrics.com",
                                "domains": [
                                    "<all>"
                                ],
                                "reason": "https://github.com/duckduckgo/privacy-configuration/issues/1196"
                            }
                        ]
                    },
                    "quantcast.com": {
                        "rules": [
                            {
                                "rule": "cmp.quantcast.com",
                                "domains": [
                                    "<all>"
                                ],
                                "reason": "https://github.com/duckduckgo/privacy-configuration/issues/1125"
                            }
                        ]
                    },
                    "quantserve.com": {
                        "rules": [
                            {
                                "rule": "secure.quantserve.com/quant.js",
                                "domains": [
                                    "aternos.org"
                                ],
                                "reason": "https://github.com/duckduckgo/privacy-configuration/issues/328"
                            }
                        ]
                    },
                    "reddit.com": {
                        "rules": [
                            {
                                "rule": "embed.reddit.com/",
                                "domains": [
                                    "<all>"
                                ],
                                "reason": "https://github.com/duckduckgo/privacy-configuration/issues/369"
                            },
                            {
                                "rule": "gql.reddit.com/",
                                "domains": [
                                    "<all>"
                                ],
                                "reason": "https://github.com/duckduckgo/privacy-configuration/issues/369"
                            }
                        ]
                    },
                    "redditstatic.com": {
                        "rules": [
                            {
                                "rule": "redditstatic.com/shreddit/",
                                "domains": [
                                    "<all>"
                                ],
                                "reason": "https://github.com/duckduckgo/privacy-configuration/issues/369"
                            }
                        ]
                    },
                    "rncdn7.com": {
                        "rules": [
                            {
                                "rule": "rncdn7.com",
                                "domains": [
                                    "<all>"
                                ],
                                "reason": "https://github.com/duckduckgo/privacy-configuration/issues/436"
                            }
                        ]
                    },
                    "rokt.com": {
                        "rules": [
                            {
                                "rule": "rokt.com/wsdk/integrations/snippet.js",
                                "domains": [
                                    "pch.com"
                                ],
                                "reason": "https://github.com/duckduckgo/privacy-configuration/issues/1344"
                            }
                        ]
                    },
                    "rumble.com": {
                        "rules": [
                            {
                                "rule": "rumble.com/j/p/ui.r2.js",
                                "domains": [
                                    "<all>"
                                ],
                                "reason": "https://github.com/duckduckgo/privacy-configuration/issues/631"
                            }
                        ]
                    },
                    "sail-horizon.com": {
                        "rules": [
                            {
                                "rule": "ak.sail-horizon.com/spm/spm.v1.min.js",
                                "domains": [
                                    "financialpost.com"
                                ],
                                "reason": "https://github.com/duckduckgo/privacy-configuration/issues/785"
                            }
                        ]
                    },
                    "scene7.com": {
                        "rules": [
                            {
                                "rule": "scene7.com/is/image/",
                                "domains": [
                                    "<all>"
                                ],
                                "reason": "https://github.com/duckduckgo/privacy-configuration/issues/356"
                            },
                            {
                                "rule": "scene7.com/s7viewersdk",
                                "domains": [
                                    "<all>"
                                ],
                                "reason": "https://github.com/duckduckgo/privacy-configuration/issues/356"
                            }
                        ]
                    },
                    "searchspring.io": {
                        "rules": [
                            {
                                "rule": "searchspring.io",
                                "domains": [
                                    "<all>"
                                ],
                                "reason": "https://github.com/duckduckgo/privacy-configuration/issues/435"
                            }
                        ]
                    },
                    "segment.com": {
                        "rules": [
                            {
                                "rule": "cdn.segment.com",
                                "domains": [
                                    "<all>"
                                ],
                                "reason": "https://github.com/duckduckgo/privacy-configuration/issues/484"
                            }
                        ]
                    },
                    "shop.app": {
                        "rules": [
                            {
                                "rule": "shop.app/pay/session",
                                "domains": [
                                    "<all>"
                                ],
                                "reason": "https://github.com/duckduckgo/privacy-configuration/issues/1107"
                            }
                        ]
                    },
                    "shopeemobile.com": {
                        "rules": [
                            {
                                "rule": "deo.shopeemobile.com/shopee",
                                "domains": [
                                    "<all>"
                                ],
                                "reason": "https://github.com/duckduckgo/privacy-configuration/issues/442"
                            }
                        ]
                    },
                    "shopifyapps.com": {
                        "rules": [
                            {
                                "rule": "shopifyapps.com/locale_bar/script.js",
                                "domains": [
                                    "<all>"
                                ],
                                "reason": "https://github.com/duckduckgo/privacy-configuration/issues/1107"
                            },
                            {
                                "rule": "shopifyapps.com/selectors/script.js",
                                "domains": [
                                    "<all>"
                                ],
                                "reason": "https://github.com/duckduckgo/privacy-configuration/issues/1107"
                            }
                        ]
                    },
                    "shortpixel.ai": {
                        "rules": [
                            {
                                "rule": "cdn.shortpixel.ai/assets/js/bundles/spai-lib-bg",
                                "domains": [
                                    "<all>"
                                ],
                                "reason": "https://github.com/duckduckgo/privacy-configuration/issues/712"
                            }
                        ]
                    },
                    "snapkit.com": {
                        "rules": [
                            {
                                "rule": "snapkit.com/js/v1/create.js",
                                "domains": [
                                    "<all>"
                                ],
                                "reason": "https://github.com/duckduckgo/privacy-configuration/issues/1107"
                            }
                        ]
                    },
                    "speedcurve.com": {
                        "rules": [
                            {
                                "rule": "cdn.speedcurve.com/js/lux.js",
                                "domains": [
                                    "inquirer.com"
                                ],
                                "reason": "https://github.com/duckduckgo/privacy-configuration/issues/869"
                            }
                        ]
                    },
                    "spiegel.de": {
                        "rules": [
                            {
                                "rule": "sp-spiegel-de.spiegel.de/",
                                "domains": [
                                    "spiegel.de"
                                ],
                                "reason": "https://github.com/duckduckgo/privacy-configuration/issues/344"
                            }
                        ]
                    },
                    "spot.im": {
                        "rules": [
                            {
                                "rule": "spot.im/",
                                "domains": [
                                    "<all>"
                                ],
                                "reason": "https://github.com/duckduckgo/privacy-configuration/issues/622"
                            }
                        ]
                    },
                    "strpst.com": {
                        "rules": [
                            {
                                "rule": "strpst.com",
                                "domains": [
                                    "<all>"
                                ],
                                "reason": "https://github.com/duckduckgo/privacy-configuration/issues/438"
                            }
                        ]
                    },
                    "succeedscene.com": {
                        "rules": [
                            {
                                "rule": "succeedscene.com",
                                "domains": [
                                    "<all>"
                                ],
                                "reason": "https://github.com/duckduckgo/privacy-configuration/issues/1396"
                            }
                        ]
                    },
                    "tealiumiq.com": {
                        "rules": [
                            {
                                "rule": "visitor-service-us-east-1.tealiumiq.com/asics/main/",
                                "domains": [
                                    "asics.com"
                                ],
                                "reason": "https://github.com/duckduckgo/privacy-configuration/issues/379"
                            }
                        ]
                    },
                    "techlab-cdn.com": {
                        "rules": [
                            {
                                "rule": "techlab-cdn.com/collect",
                                "domains": [
                                    "jcrew.com"
                                ],
                                "reason": "https://github.com/duckduckgo/privacy-configuration/issues/1094"
                            }
                        ]
                    },
                    "theplatform.com": {
                        "rules": [
                            {
                                "rule": "theplatform.com",
                                "domains": [
                                    "<all>"
                                ],
                                "reason": "https://github.com/duckduckgo/privacy-configuration/issues/1107"
                            }
                        ]
                    },
                    "tidiochat.com": {
                        "rules": [
                            {
                                "rule": "tidiochat.com",
                                "domains": [
                                    "<all>"
                                ],
                                "reason": "https://github.com/duckduckgo/privacy-configuration/issues/1107"
                            }
                        ]
                    },
                    "tiktok.com": {
                        "rules": [
                            {
<<<<<<< HEAD
                                "rule": "tags.tiqcdn.com/utag/.*/utag.js",
                                "domains": [
                                    "<all>"
                                ],
=======
                                "rule": "www.tiktok.com/embed",
                                "domains": [
                                    "<all>"
                                ],
                                "reason": "https://github.com/duckduckgo/privacy-configuration/issues/1412"
                            }
                        ]
                    },
                    "tiqcdn.com": {
                        "rules": [
                            {
                                "rule": "tags.tiqcdn.com/utag/.*/utag.js",
                                "domains": [
                                    "<all>"
                                ],
>>>>>>> 38725809
                                "reason": "https://github.com/duckduckgo/privacy-configuration/issues/379"
                            },
                            {
                                "rule": "tags.tiqcdn.com/utag/.*/utag..*.js",
                                "domains": [
                                    "<all>"
                                ],
                                "reason": "https://github.com/duckduckgo/privacy-configuration/issues/379"
                            }
                        ]
                    },
                    "trustpilot.com": {
                        "rules": [
                            {
                                "rule": "widget.trustpilot.com/bootstrap/v5/tp.widget.bootstrap.min.js",
                                "domains": [
                                    "domesticandgeneral.com"
                                ],
                                "reason": "https://github.com/duckduckgo/privacy-configuration/issues/466"
                            }
                        ]
                    },
                    "twitter.com": {
                        "rules": [
                            {
                                "rule": "platform.twitter.com/embed/embed",
                                "domains": [
                                    "<all>"
                                ],
                                "reason": "https://github.com/duckduckgo/privacy-configuration/issues/717"
                            },
                            {
                                "rule": "platform.twitter.com/widgets/tweet_button",
                                "domains": [
                                    "winnipegfreepress.com"
                                ],
                                "reason": "Tweet button does not render."
                            }
                        ]
                    },
                    "usabilla.com": {
                        "rules": [
                            {
                                "rule": "api.usabilla.com",
                                "domains": [
                                    "<all>"
                                ],
                                "reason": "https://github.com/duckduckgo/privacy-configuration/issues/482"
                            },
                            {
                                "rule": "w.usabilla.com",
                                "domains": [
                                    "<all>"
                                ],
                                "reason": "https://github.com/duckduckgo/privacy-configuration/issues/482"
                            }
                        ]
                    },
                    "usercentrics.eu": {
                        "rules": [
                            {
                                "rule": "api.usercentrics.eu/settings",
                                "domains": [
                                    "<all>"
                                ],
                                "reason": "https://github.com/duckduckgo/privacy-configuration/issues/477"
                            },
                            {
                                "rule": "api.usercentrics.eu/tcf",
                                "domains": [
                                    "<all>"
                                ],
                                "reason": "https://github.com/duckduckgo/privacy-configuration/issues/477"
                            },
                            {
                                "rule": "api.usercentrics.eu/translations",
                                "domains": [
                                    "<all>"
                                ],
                                "reason": "https://github.com/duckduckgo/privacy-configuration/issues/477"
                            },
                            {
                                "rule": "app.usercentrics.eu/browser",
                                "domains": [
                                    "<all>"
                                ],
                                "reason": "https://github.com/duckduckgo/privacy-configuration/issues/477"
                            },
                            {
                                "rule": "app.usercentrics.eu/session/",
                                "domains": [
                                    "<all>"
                                ],
                                "reason": "https://github.com/duckduckgo/privacy-configuration/issues/477"
                            },
                            {
                                "rule": "graphql.usercentrics.eu/graphql",
                                "domains": [
                                    "<all>"
                                ],
                                "reason": "https://github.com/duckduckgo/privacy-configuration/issues/477"
                            },
                            {
                                "rule": "privacy-proxy.usercentrics.eu/latest/",
                                "domains": [
                                    "<all>"
                                ],
                                "reason": "https://github.com/duckduckgo/privacy-configuration/issues/477"
                            },
                            {
                                "rule": "aggregator.service.usercentrics.eu/aggregate",
                                "domains": [
                                    "<all>"
                                ],
                                "reason": "https://github.com/duckduckgo/privacy-configuration/issues/477"
                            }
                        ]
                    },
                    "viafoura.net": {
                        "rules": [
                            {
                                "rule": "cdn.viafoura.net",
                                "domains": [
                                    "<all>"
                                ],
                                "reason": "https://github.com/duckduckgo/privacy-configuration/issues/763"
                            }
                        ]
                    },
                    "viglink.com": {
                        "rules": [
                            {
                                "rule": "cdn.viglink.com/api/vglnk.js",
                                "domains": [
                                    "9to5mac.com"
                                ],
                                "reason": "https://github.com/duckduckgo/privacy-configuration/issues/1204"
                            }
                        ]
                    },
                    "voxmedia.com": {
                        "rules": [
                            {
                                "rule": "voxmedia.com/sso/unison_request",
                                "domains": [
                                    "<all>"
                                ],
                                "reason": "https://github.com/duckduckgo/privacy-configuration/issues/1107"
                            }
                        ]
                    },
                    "wpadmngr.com": {
                        "rules": [
                            {
                                "rule": "js.wpadmngr.com/static/adManager.js",
                                "domains": [
                                    "luscious.net"
                                ],
                                "reason": "https://github.com/duckduckgo/privacy-configuration/issues/958"
                            }
                        ]
                    },
                    "yandex.ru": {
                        "rules": [
                            {
                                "rule": "frontend.vh.yandex.ru/player/",
                                "domains": [
                                    "<all>"
                                ],
                                "reason": "https://github.com/duckduckgo/privacy-configuration/issues/366"
                            },
                            {
                                "rule": "strm.yandex.ru/get/",
                                "domains": [
                                    "<all>"
                                ],
                                "reason": "https://github.com/duckduckgo/privacy-configuration/issues/366"
                            },
                            {
                                "rule": "strm.yandex.ru/vh-special-converted/vod-content/",
                                "domains": [
                                    "<all>"
                                ],
                                "reason": "https://github.com/duckduckgo/privacy-configuration/issues/366"
                            },
                            {
                                "rule": "yandex.ru/map-widget/",
                                "domains": [
                                    "<all>"
                                ],
                                "reason": "https://github.com/duckduckgo/privacy-configuration/issues/1384"
                            }
                        ]
                    },
                    "yotpo.com": {
                        "rules": [
                            {
                                "rule": "yotpo.com",
                                "domains": [
                                    "<all>"
                                ],
                                "reason": "https://github.com/duckduckgo/privacy-configuration/issues/348"
                            }
                        ]
                    },
                    "yottaa.com": {
                        "rules": [
                            {
                                "rule": "cdn.yottaa.com/rapid.min.",
                                "domains": [
                                    "<all>"
                                ],
                                "reason": "https://github.com/duckduckgo/privacy-configuration/issues/492"
                            },
                            {
                                "rule": "cdn.yottaa.com/rapid.security.min.",
                                "domains": [
                                    "<all>"
                                ],
                                "reason": "https://github.com/duckduckgo/privacy-configuration/issues/830"
                            },
                            {
                                "rule": "rapid-cdn.yottaa.com/rapid/lib/ows8CdAyrC5lTw.js",
                                "domains": [
                                    "scheels.com"
                                ],
                                "reason": "https://github.com/duckduckgo/privacy-configuration/issues/492"
                            }
                        ]
                    },
                    "zencdn.net": {
                        "rules": [
                            {
                                "rule": "vjs.zencdn.net",
                                "domains": [
                                    "<all>"
                                ],
                                "reason": "https://github.com/duckduckgo/privacy-configuration/issues/1107"
                            }
                        ]
                    },
                    "zeustechnology.com": {
                        "rules": [
                            {
                                "rule": "seattle-times.zeustechnology.com/main.js",
                                "domains": [
                                    "seattletimes.com"
                                ],
                                "reason": "An unskippable adwall appears which prevents interaction with the page."
                            }
                        ]
                    },
                    "zip.co": {
                        "rules": [
                            {
                                "rule": "zip.co/v1/quadpay.js",
                                "domains": [
                                    "<all>"
                                ],
                                "reason": "https://github.com/duckduckgo/privacy-configuration/issues/1107"
                            }
                        ]
                    },
                    "zopim.com": {
                        "rules": [
                            {
                                "rule": "zopim.com",
                                "domains": [
                                    "<all>"
                                ],
                                "reason": "https://github.com/duckduckgo/privacy-configuration/issues/1360"
                            }
                        ]
                    },
                    "citi.com": {
                        "rules": [
                            {
                                "rule": "lp-03.chat.online.citi.com",
                                "domains": [
                                    "<all>"
                                ],
                                "reason": "CNAME ENTRY GENERATED FROM: liveperson.net"
                            }
                        ]
                    },
                    "bupa.com.au": {
                        "rules": [
                            {
                                "rule": "lp-07.customermessaging.bupa.com.au",
                                "domains": [
                                    "<all>"
                                ],
                                "reason": "CNAME ENTRY GENERATED FROM: liveperson.net"
                            }
                        ]
                    },
                    "optus.com.au": {
                        "rules": [
                            {
                                "rule": "lp-07.messaging.optus.com.au",
                                "domains": [
                                    "<all>"
                                ],
                                "reason": "CNAME ENTRY GENERATED FROM: liveperson.net"
                            },
                            {
                                "rule": "lptag.messaging.optus.com.au",
                                "domains": [
                                    "<all>"
                                ],
                                "reason": "CNAME ENTRY GENERATED FROM: liveperson.net"
                            }
                        ]
                    },
                    "canadapost-postescanada.ca": {
                        "rules": [
                            {
                                "rule": "evaluation.canadapost-postescanada.ca",
                                "domains": [
                                    "<all>"
                                ],
                                "reason": "CNAME ENTRY GENERATED FROM: qualtrics.com"
                            }
                        ]
                    },
                    "goto.com": {
                        "rules": [
                            {
                                "rule": "feedback.goto.com",
                                "domains": [
                                    "<all>"
                                ],
                                "reason": "CNAME ENTRY GENERATED FROM: qualtrics.com"
                            }
                        ]
                    },
                    "yandex.tm": {
                        "rules": [
                            {
                                "rule": "mc.yandex.tm/map-widget/",
                                "domains": [
                                    "<all>"
                                ],
                                "reason": "CNAME ENTRY GENERATED FROM: yandex.ru"
                            }
                        ]
                    }
                }
            },
            "exceptions": [
                {
                    "domain": "earth.google.com",
                    "reason": "https://github.com/duckduckgo/privacy-configuration/issues/1099"
                },
                {
                    "domain": "iscorp.com",
                    "reason": "https://github.com/duckduckgo/privacy-configuration/issues/794"
                },
                {
                    "domain": "marvel.com",
                    "reason": "https://github.com/duckduckgo/privacy-configuration/issues/1194"
                },
                {
                    "domain": "paramountplus.com",
                    "reason": "https://github.com/duckduckgo/privacy-configuration/issues/1085"
                }
            ],
<<<<<<< HEAD
            "hash": "3867301c33f846fd03bd951cd54a240c"
=======
            "hash": "cbcff4a76b22444e895247ccf73a0950"
>>>>>>> 38725809
        },
        "trackingCookies1p": {
            "settings": {
                "firstPartyTrackerCookiePolicy": {
                    "threshold": 86400,
                    "maxAge": 86400
                }
            },
            "exceptions": [
                {
                    "domain": "earth.google.com",
                    "reason": "https://github.com/duckduckgo/privacy-configuration/issues/1099"
                },
                {
                    "domain": "iscorp.com",
                    "reason": "https://github.com/duckduckgo/privacy-configuration/issues/794"
                },
                {
                    "domain": "marvel.com",
                    "reason": "https://github.com/duckduckgo/privacy-configuration/issues/1194"
                },
                {
                    "domain": "paramountplus.com",
                    "reason": "https://github.com/duckduckgo/privacy-configuration/issues/1085"
                }
            ],
            "state": "disabled",
            "hash": "0bea41340334fc80820a598f8b892e30"
        },
        "trackingCookies3p": {
            "settings": {
                "excludedCookieDomains": []
            },
            "exceptions": [
                {
                    "domain": "earth.google.com",
                    "reason": "https://github.com/duckduckgo/privacy-configuration/issues/1099"
                },
                {
                    "domain": "iscorp.com",
                    "reason": "https://github.com/duckduckgo/privacy-configuration/issues/794"
                },
                {
                    "domain": "marvel.com",
                    "reason": "https://github.com/duckduckgo/privacy-configuration/issues/1194"
                },
                {
                    "domain": "paramountplus.com",
                    "reason": "https://github.com/duckduckgo/privacy-configuration/issues/1085"
                }
            ],
            "state": "disabled",
            "hash": "81f357de4bfc7abeddf1a3a3fb1fc7a9"
        },
        "trackingParameters": {
            "exceptions": [
                {
                    "domain": "earth.google.com",
                    "reason": "https://github.com/duckduckgo/privacy-configuration/issues/1099"
                },
                {
                    "domain": "iscorp.com",
                    "reason": "https://github.com/duckduckgo/privacy-configuration/issues/794"
                },
                {
                    "domain": "marvel.com",
                    "reason": "https://github.com/duckduckgo/privacy-configuration/issues/1194"
                },
                {
                    "domain": "paramountplus.com",
                    "reason": "https://github.com/duckduckgo/privacy-configuration/issues/1085"
                }
            ],
            "settings": {
                "parameters": [
                    "utm_source",
                    "utm_medium",
                    "utm_campaign",
                    "utm_term",
                    "utm_content",
                    "gclid",
                    "fbclid",
                    "fb_action_ids",
                    "fb_action_types",
                    "fb_source",
                    "fb_ref",
                    "ga_source",
                    "ga_medium",
                    "ga_term",
                    "ga_content",
                    "ga_campaign",
                    "ga_place",
                    "action_object_map",
                    "action_type_map",
                    "action_ref_map",
                    "gs_l",
                    "mkt_tok",
                    "hmb_campaign",
                    "hmb_source",
                    "hmb_medium"
                ]
            },
            "state": "enabled",
            "minSupportedVersion": "0.22.3",
            "hash": "98023713c21c9981cd4a55405f7eaffa"
        },
        "userAgentRotation": {
            "settings": {
                "agentExcludePatterns": []
            },
            "exceptions": [
                {
                    "domain": "earth.google.com",
                    "reason": "https://github.com/duckduckgo/privacy-configuration/issues/1099"
                },
                {
                    "domain": "iscorp.com",
                    "reason": "https://github.com/duckduckgo/privacy-configuration/issues/794"
                },
                {
                    "domain": "marvel.com",
                    "reason": "https://github.com/duckduckgo/privacy-configuration/issues/1194"
                },
                {
                    "domain": "paramountplus.com",
                    "reason": "https://github.com/duckduckgo/privacy-configuration/issues/1085"
                }
            ],
            "state": "disabled",
            "hash": "9775f6a60d1271671e6ef7a7cd2811be"
        },
        "voiceSearch": {
            "exceptions": [],
            "state": "disabled",
            "hash": "728493ef7a1488e4781656d3f9db84aa"
        },
        "webCompat": {
            "exceptions": [
                {
                    "domain": "earth.google.com",
                    "reason": "https://github.com/duckduckgo/privacy-configuration/issues/1099"
                },
                {
                    "domain": "iscorp.com",
                    "reason": "https://github.com/duckduckgo/privacy-configuration/issues/794"
                },
                {
                    "domain": "marvel.com",
                    "reason": "https://github.com/duckduckgo/privacy-configuration/issues/1194"
                },
                {
                    "domain": "paramountplus.com",
                    "reason": "https://github.com/duckduckgo/privacy-configuration/issues/1085"
                },
                {
                    "domain": "lastpass.com",
                    "reason": "https://github.com/duckduckgo/privacy-configuration/issues/533"
                },
                {
                    "domain": "forums.swift.org",
                    "reason": "https://github.com/duckduckgo/privacy-configuration/issues/519"
                },
                {
                    "domain": "twittercommunity.com",
                    "reason": "https://github.com/duckduckgo/privacy-configuration/issues/519"
                },
                {
                    "domain": "forum.asana.com",
                    "reason": "https://github.com/duckduckgo/privacy-configuration/issues/519"
                },
                {
                    "domain": "community.developer.atlassian.com",
                    "reason": "https://github.com/duckduckgo/privacy-configuration/issues/519"
                },
                {
                    "domain": "meta.discourse.org",
                    "reason": "https://github.com/duckduckgo/privacy-configuration/issues/519"
                },
                {
                    "domain": "community.smartthings.com",
                    "reason": "https://github.com/duckduckgo/privacy-configuration/issues/519"
                },
                {
                    "domain": "forum.figma.com",
                    "reason": "https://github.com/duckduckgo/privacy-configuration/issues/519"
                },
                {
                    "domain": "bbs.boingboing.net",
                    "reason": "https://github.com/duckduckgo/privacy-configuration/issues/519"
                },
                {
                    "domain": "devforum.zoom.us",
                    "reason": "https://github.com/duckduckgo/privacy-configuration/issues/519"
                },
                {
                    "domain": "forum.uipath.com",
                    "reason": "https://github.com/duckduckgo/privacy-configuration/issues/519"
                },
                {
                    "domain": "discuss.elastic.co",
                    "reason": "https://github.com/duckduckgo/privacy-configuration/issues/519"
                },
                {
                    "domain": "forums.envato.com",
                    "reason": "https://github.com/duckduckgo/privacy-configuration/issues/519"
                },
                {
                    "domain": "discuss.newrelic.com",
                    "reason": "https://github.com/duckduckgo/privacy-configuration/issues/519"
                },
                {
                    "domain": "community.wd.com",
                    "reason": "https://github.com/duckduckgo/privacy-configuration/issues/519"
                },
                {
                    "domain": "forums.wyzecam.com",
                    "reason": "https://github.com/duckduckgo/privacy-configuration/issues/519"
                },
                {
                    "domain": "community.anker.com",
                    "reason": "https://github.com/duckduckgo/privacy-configuration/issues/519"
                },
                {
                    "domain": "www.trainerroad.com",
                    "reason": "https://github.com/duckduckgo/privacy-configuration/issues/519"
                },
                {
                    "domain": "www.sitepoint.com",
                    "reason": "https://github.com/duckduckgo/privacy-configuration/issues/519"
                },
                {
                    "domain": "comunidade.nubank.com.br",
                    "reason": "https://github.com/duckduckgo/privacy-configuration/issues/519"
                },
                {
                    "domain": "community.monzo.com",
                    "reason": "https://github.com/duckduckgo/privacy-configuration/issues/519"
                },
                {
                    "domain": "community.wirexapp.com",
                    "reason": "https://github.com/duckduckgo/privacy-configuration/issues/519"
                },
                {
                    "domain": "community.freetrade.io",
                    "reason": "https://github.com/duckduckgo/privacy-configuration/issues/519"
                },
                {
                    "domain": "forums.unrealengine.com",
                    "reason": "https://github.com/duckduckgo/privacy-configuration/issues/519"
                },
                {
                    "domain": "forums.funcom.com",
                    "reason": "https://github.com/duckduckgo/privacy-configuration/issues/519"
                },
                {
                    "domain": "community.infiniteflight.com",
                    "reason": "https://github.com/duckduckgo/privacy-configuration/issues/519"
                },
                {
                    "domain": "forums.eveonline.com",
                    "reason": "https://github.com/duckduckgo/privacy-configuration/issues/519"
                },
                {
                    "domain": "community.metamask.io",
                    "reason": "https://github.com/duckduckgo/privacy-configuration/issues/519"
                },
                {
                    "domain": "forum.algorand.org",
                    "reason": "https://github.com/duckduckgo/privacy-configuration/issues/519"
                },
                {
                    "domain": "forum.cardano.org",
                    "reason": "https://github.com/duckduckgo/privacy-configuration/issues/519"
                },
                {
                    "domain": "forums.solana.com",
                    "reason": "https://github.com/duckduckgo/privacy-configuration/issues/519"
                },
                {
                    "domain": "developers.chia.net",
                    "reason": "https://github.com/duckduckgo/privacy-configuration/issues/519"
                },
                {
                    "domain": "community.cartalk.com",
                    "reason": "https://github.com/duckduckgo/privacy-configuration/issues/519"
                },
                {
                    "domain": "www.thefantasyfootballers.com",
                    "reason": "https://github.com/duckduckgo/privacy-configuration/issues/519"
                },
                {
                    "domain": "www.twit.community",
                    "reason": "https://github.com/duckduckgo/privacy-configuration/issues/519"
                },
                {
                    "domain": "commons.commondreams.org",
                    "reason": "https://github.com/duckduckgo/privacy-configuration/issues/519"
                },
                {
                    "domain": "boards.straightdope.com",
                    "reason": "https://github.com/duckduckgo/privacy-configuration/issues/519"
                },
                {
                    "domain": "forum.gitlab.com",
                    "reason": "https://github.com/duckduckgo/privacy-configuration/issues/519"
                },
                {
                    "domain": "discuss.rubyonrails.org",
                    "reason": "https://github.com/duckduckgo/privacy-configuration/issues/519"
                },
                {
                    "domain": "forums.docker.com",
                    "reason": "https://github.com/duckduckgo/privacy-configuration/issues/519"
                },
                {
                    "domain": "community.brave.com",
                    "reason": "https://github.com/duckduckgo/privacy-configuration/issues/519"
                },
                {
                    "domain": "discuss.emberjs.com",
                    "reason": "https://github.com/duckduckgo/privacy-configuration/issues/519"
                },
                {
                    "domain": "forum.glamour.de",
                    "reason": "https://github.com/duckduckgo/privacy-configuration/issues/519"
                },
                {
                    "domain": "forums.cfl.ca",
                    "reason": "https://github.com/duckduckgo/privacy-configuration/issues/519"
                },
                {
                    "domain": "soaps.sheknows.com",
                    "reason": "https://github.com/duckduckgo/privacy-configuration/issues/519"
                },
                {
                    "domain": "forum.mssociety.org.uk",
                    "reason": "https://github.com/duckduckgo/privacy-configuration/issues/519"
                },
                {
                    "domain": "forum.schizophrenia.com",
                    "reason": "https://github.com/duckduckgo/privacy-configuration/issues/519"
                },
                {
                    "domain": "forum.octopus.energy",
                    "reason": "https://github.com/duckduckgo/privacy-configuration/issues/519"
                },
                {
                    "domain": "forum.level1techs.com",
                    "reason": "https://github.com/duckduckgo/privacy-configuration/issues/519"
                },
                {
                    "domain": "forums.zwift.com",
                    "reason": "https://github.com/duckduckgo/privacy-configuration/issues/519"
                },
                {
                    "domain": "forums.plex.tv",
                    "reason": "https://github.com/duckduckgo/privacy-configuration/issues/519"
                },
                {
                    "domain": "forum.arduino.cc",
                    "reason": "https://github.com/duckduckgo/privacy-configuration/issues/519"
                },
                {
                    "domain": "forum.restic.net",
                    "reason": "https://github.com/duckduckgo/privacy-configuration/issues/519"
                },
                {
                    "domain": "forum.openwrt.org",
                    "reason": "https://github.com/duckduckgo/privacy-configuration/issues/519"
                },
                {
                    "domain": "www.horlogeforum.nl",
                    "reason": "https://github.com/duckduckgo/privacy-configuration/issues/519"
                },
                {
                    "domain": "forum.infinityfree.net",
                    "reason": "https://github.com/duckduckgo/privacy-configuration/issues/519"
                },
                {
                    "domain": "forum.manjaro.org",
                    "reason": "https://github.com/duckduckgo/privacy-configuration/issues/519"
                },
                {
                    "domain": "forum.projectpanoptes.org",
                    "reason": "https://github.com/duckduckgo/privacy-configuration/issues/519"
                },
                {
                    "domain": "forum.obsidian.md",
                    "reason": "https://github.com/duckduckgo/privacy-configuration/issues/519"
                },
                {
                    "domain": "us.forums.blizzard.com",
                    "reason": "https://github.com/duckduckgo/privacy-configuration/issues/519"
                },
                {
                    "domain": "community.home-assistant.io",
                    "reason": "https://github.com/duckduckgo/privacy-configuration/issues/519"
                },
                {
                    "domain": "community.openfl.org",
                    "reason": "https://github.com/duckduckgo/privacy-configuration/issues/519"
                },
                {
                    "domain": "community.sonarsource.com",
                    "reason": "https://github.com/duckduckgo/privacy-configuration/issues/519"
                },
                {
                    "domain": "ubuntu-mate.community",
                    "reason": "https://github.com/duckduckgo/privacy-configuration/issues/519"
                },
                {
                    "domain": "community.letsencrypt.org",
                    "reason": "https://github.com/duckduckgo/privacy-configuration/issues/519"
                },
                {
                    "domain": "community.naimaudio.com",
                    "reason": "https://github.com/duckduckgo/privacy-configuration/issues/519"
                },
                {
                    "domain": "community.ipfire.org",
                    "reason": "https://github.com/duckduckgo/privacy-configuration/issues/519"
                },
                {
                    "domain": "community.squirrelsquadron.com",
                    "reason": "https://github.com/duckduckgo/privacy-configuration/issues/519"
                },
                {
                    "domain": "community.signalusers.org",
                    "reason": "https://github.com/duckduckgo/privacy-configuration/issues/519"
                },
                {
                    "domain": "community.haxe.org",
                    "reason": "https://github.com/duckduckgo/privacy-configuration/issues/519"
                },
                {
                    "domain": "community.grafana.com",
                    "reason": "https://github.com/duckduckgo/privacy-configuration/issues/519"
                },
                {
                    "domain": "community.octoprint.org",
                    "reason": "https://github.com/duckduckgo/privacy-configuration/issues/519"
                },
                {
                    "domain": "community.bitwarden.com",
                    "reason": "https://github.com/duckduckgo/privacy-configuration/issues/519"
                }
            ],
            "state": "enabled",
            "settings": {
                "windowSizing": "enabled",
                "navigatorCredentials": "enabled",
                "safariObject": "enabled",
                "messageHandlers": {
                    "state": "disabled",
                    "handlerStrategies": {
                        "reflect": [
                            "trackerDetectedMessage",
                            "printHandler",
                            "specialPages"
                        ],
                        "polyfill": [
                            "*"
                        ],
                        "undefined": []
                    }
                },
                "domains": [
                    {
                        "domain": "www.cbsnews.com",
                        "patchSettings": [
                            {
                                "op": "replace",
                                "path": "/messageHandlers/state",
                                "value": "enabled"
                            }
                        ]
                    },
                    {
                        "domain": "kia.com",
                        "patchSettings": [
                            {
                                "op": "replace",
                                "path": "/safariObject",
                                "value": "disabled"
                            }
                        ]
                    }
                ]
            },
            "hash": "cb917b6112c4f8cbbeadc42733e608d1"
        },
        "windowsPermissionUsage": {
            "exceptions": [],
            "state": "disabled",
            "hash": "728493ef7a1488e4781656d3f9db84aa"
        },
        "windowsWaitlist": {
            "exceptions": [],
            "state": "disabled",
            "hash": "728493ef7a1488e4781656d3f9db84aa"
        },
        "windowsDownloadLink": {
            "exceptions": [],
            "state": "disabled",
            "hash": "728493ef7a1488e4781656d3f9db84aa"
        }
    },
    "unprotectedTemporary": []
}<|MERGE_RESOLUTION|>--- conflicted
+++ resolved
@@ -1,10 +1,6 @@
 {
     "readme": "https://github.com/duckduckgo/privacy-configuration",
-<<<<<<< HEAD
-    "version": 1697463996538,
-=======
     "version": 1697729446093,
->>>>>>> 38725809
     "features": {
         "adClickAttribution": {
             "readme": "https://help.duckduckgo.com/duckduckgo-help-pages/privacy/web-tracking-protections/#3rd-party-tracker-loading-protection",
@@ -3315,11 +3311,7 @@
                 ]
             },
             "state": "enabled",
-<<<<<<< HEAD
-            "hash": "f96871e64bd20051f80ede6d2b7cd205"
-=======
             "hash": "733a7c9cd590ef218027167c632a3125"
->>>>>>> 38725809
         },
         "exceptionHandler": {
             "exceptions": [
@@ -4033,12 +4025,9 @@
                             },
                             {
                                 "percent": 50
-<<<<<<< HEAD
-=======
                             },
                             {
                                 "percent": 75
->>>>>>> 38725809
                             }
                         ]
                     }
@@ -4046,11 +4035,7 @@
             },
             "exceptions": [],
             "minSupportedVersion": "1.57.1",
-<<<<<<< HEAD
-            "hash": "349bde069925bc3b372e188803829b66"
-=======
             "hash": "8d9f72bb3b8264979cbef85febb5215e"
->>>>>>> 38725809
         },
         "newTabContinueSetUp": {
             "exceptions": [],
@@ -6771,28 +6756,21 @@
                     "tiktok.com": {
                         "rules": [
                             {
-<<<<<<< HEAD
+                                "rule": "www.tiktok.com/embed",
+                                "domains": [
+                                    "<all>"
+                                ],
+                                "reason": "https://github.com/duckduckgo/privacy-configuration/issues/1412"
+                            }
+                        ]
+                    },
+                    "tiqcdn.com": {
+                        "rules": [
+                            {
                                 "rule": "tags.tiqcdn.com/utag/.*/utag.js",
                                 "domains": [
                                     "<all>"
                                 ],
-=======
-                                "rule": "www.tiktok.com/embed",
-                                "domains": [
-                                    "<all>"
-                                ],
-                                "reason": "https://github.com/duckduckgo/privacy-configuration/issues/1412"
-                            }
-                        ]
-                    },
-                    "tiqcdn.com": {
-                        "rules": [
-                            {
-                                "rule": "tags.tiqcdn.com/utag/.*/utag.js",
-                                "domains": [
-                                    "<all>"
-                                ],
->>>>>>> 38725809
                                 "reason": "https://github.com/duckduckgo/privacy-configuration/issues/379"
                             },
                             {
@@ -7160,11 +7138,7 @@
                     "reason": "https://github.com/duckduckgo/privacy-configuration/issues/1085"
                 }
             ],
-<<<<<<< HEAD
-            "hash": "3867301c33f846fd03bd951cd54a240c"
-=======
             "hash": "cbcff4a76b22444e895247ccf73a0950"
->>>>>>> 38725809
         },
         "trackingCookies1p": {
             "settings": {
