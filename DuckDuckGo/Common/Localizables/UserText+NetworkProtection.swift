--- conflicted
+++ resolved
@@ -30,9 +30,8 @@
     static let networkProtectionButtonTooltip = "Network Protection"
 
     // MARK: - Invite Code
-<<<<<<< HEAD
     // "network.protection.invite.dialog.title" - Title for the network protection invite dialog
-    static let networkProtectionInviteDialogTitle = "You've unlocked a beta feature!"
+    static let networkProtectionInviteDialogTitle = "Enter your invite code"
     // "network.protection.invite.dialog.message" - Message for the network protection invite dialog
     static let networkProtectionInviteDialogMessage = "Enter your invite code to get started."
     // "network.protection.invite.field.prompt" - Prompt for the network protection invite code text field
@@ -41,14 +40,6 @@
     static let networkProtectionInviteSuccessTitle = "Success! You’re in."
     // "network.protection.invite.success.title" - Message for the network protection invite success view
     static let networkProtectionInviteSuccessMessage = "DuckDuckGo's VPN secures all of your device's Internet traffic anytime, anywhere."
-=======
-
-    static let networkProtectionInviteDialogTitle = NSLocalizedString("network.protection.invite.dialog.title", value: "Enter your invite code", comment: "Title for the network protection invite dialog")
-    static let networkProtectionInviteDialogMessage = NSLocalizedString("network.protection.invite.dialog.message", value: "Enter your invite code to get started.", comment: "Message for the network protection invite dialog")
-    static let networkProtectionInviteFieldPrompt = NSLocalizedString("network.protection.invite.field.prompt", value: "Code", comment: "Prompt for the network protection invite code text field")
-    static let networkProtectionInviteSuccessTitle = NSLocalizedString("network.protection.invite.success.title", value: "Success! You’re in.", comment: "Title for the network protection invite success view")
-    static let networkProtectionInviteSuccessMessage = NSLocalizedString("network.protection.invite.success.title", value: "DuckDuckGo's VPN secures all of your device's Internet traffic anytime, anywhere.", comment: "Message for the network protection invite success view")
->>>>>>> e6ca7823
 
     // MARK: - Navigation Bar Status View
     // "network.protection.navbar.status.view.share.feedback" - Menu item for 'Send VPN Feedback' in the Network Protection status view that's shown in the navigation bar
