--- conflicted
+++ resolved
@@ -6,11 +6,7 @@
 	<array>
 		<dict>
 			<key>DefaultValue</key>
-<<<<<<< HEAD
-			<string>7.66.2</string>
-=======
 			<string>7.66.3</string>
->>>>>>> 0961dba7
 			<key>Key</key>
 			<string>version</string>
 			<key>Title</key>
