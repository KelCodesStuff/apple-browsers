{
    "readme": "https://github.com/duckduckgo/privacy-configuration",
<<<<<<< HEAD
    "version": 1699875322077,
=======
    "version": 1700585688784,
>>>>>>> 83bc0d1c
    "features": {
        "adClickAttribution": {
            "readme": "https://help.duckduckgo.com/duckduckgo-help-pages/privacy/web-tracking-protections/#3rd-party-tracker-loading-protection",
            "state": "enabled",
            "exceptions": [],
            "settings": {
                "linkFormats": [
                    {
                        "url": "duckduckgo.com/y.js",
                        "adDomainParameterName": "ad_domain",
                        "desc": "SERP Ads"
                    },
                    {
                        "url": "www.search-company.site/y.js",
                        "adDomainParameterName": "ad_domain",
                        "desc": "Test Domain"
                    },
                    {
                        "url": "www.search-company.example/y.js",
                        "adDomainParameterName": "ad_domain",
                        "desc": "Test Domain"
                    },
                    {
                        "url": "links.duckduckgo.com/m.js",
                        "adDomainParameterName": "ad_domain",
                        "desc": "Shopping Ads"
                    },
                    {
                        "url": "www.search-company.site/m.js",
                        "adDomainParameterName": "ad_domain",
                        "desc": "Test Domain"
                    },
                    {
                        "url": "www.search-company.example/m.js",
                        "adDomainParameterName": "ad_domain",
                        "desc": "Test Domain"
                    }
                ],
                "allowlist": [
                    {
                        "blocklistEntry": "bing.com",
                        "host": "bat.bing.com"
                    },
                    {
                        "blocklistEntry": "ad-company.site",
                        "host": "convert.ad-company.site"
                    },
                    {
                        "blocklistEntry": "ad-company.example",
                        "host": "convert.ad-company.example"
                    }
                ],
                "navigationExpiration": 1800,
                "totalExpiration": 604800,
                "heuristicDetection": "enabled",
                "domainDetection": "enabled"
            },
            "hash": "b813ade8472a097ffbd43a3331116fe1"
        },
        "ampLinks": {
            "exceptions": [
                {
                    "domain": "freecodecamp.org"
                },
                {
                    "domain": "www.audiosciencereview.com"
                },
                {
                    "domain": "golf.com"
                },
                {
                    "domain": "thehustle.co"
                },
                {
                    "domain": "earth.google.com"
                },
                {
                    "domain": "iscorp.com"
                },
                {
                    "domain": "marvel.com"
                },
                {
                    "domain": "sundancecatalog.com"
                }
            ],
            "settings": {
                "deepExtractionEnabled": true,
                "deepExtractionTimeout": 1500,
                "linkFormats": [
                    "^https?:\\/\\/(?:w{3}\\.)?google\\.\\S{2,}\\/amp\\/s\\/(\\S+)$",
                    "^https?:\\/\\/\\S+ampproject\\.org\\/\\S\\/s\\/(\\S+)$"
                ],
                "keywords": [
                    "=amp",
                    "&amp",
                    "amp&",
                    "/amp",
                    "amp/",
                    ".amp",
                    "amp.",
                    "%amp",
                    "amp%",
                    "_amp",
                    "amp_",
                    "?amp"
                ]
            },
            "state": "enabled",
            "hash": "5bfae22c5e0cb13c0a25ce80531827ff"
        },
        "androidBrowserConfig": {
            "exceptions": [],
            "state": "disabled",
            "hash": "728493ef7a1488e4781656d3f9db84aa"
        },
        "autoconsent": {
            "exceptions": [
                {
                    "domain": "allocine.fr"
                },
                {
                    "domain": "bild.de"
                },
                {
                    "domain": "derstandard.de"
                },
                {
                    "domain": "duden.de"
                },
                {
                    "domain": "ksta.de"
                },
                {
                    "domain": "motherdenim.com"
                },
                {
                    "domain": "nationalgrid.co.uk"
                },
                {
                    "domain": "t-online.de"
                },
                {
                    "domain": "tomsguide.com"
                },
                {
                    "domain": "welt.de"
                },
                {
                    "domain": "zeitraum-moebel.de"
                },
                {
                    "domain": "mathebibel.de"
                },
                {
                    "domain": "focus.de"
                },
                {
                    "domain": "computerbild.de"
                },
                {
                    "domain": "techtarget.com"
                },
                {
                    "domain": "n-tv.de"
                },
                {
                    "domain": "spiegel.de"
                },
                {
                    "domain": "derstandard.at"
                },
                {
                    "domain": "concursolutions.com"
                },
                {
                    "domain": "asus.com"
                },
                {
                    "domain": "swm.de"
                },
                {
                    "domain": "heise.de"
                },
                {
                    "domain": "voici.fr"
                },
                {
                    "domain": "tfl.gov.uk"
                },
                {
                    "domain": "corporatefinanceinstitute.com"
                },
                {
                    "domain": "kicker.de"
                },
                {
                    "domain": "epojisteni.cz"
                },
                {
                    "domain": "nhm.ac.uk"
                },
                {
                    "domain": "virginmoney.com"
                },
                {
                    "domain": "shellenergy.co.uk"
                },
                {
                    "domain": "castorama.pl"
                },
                {
                    "domain": "bugatti-fashion.com"
                },
                {
                    "domain": "hl.co.uk"
                },
                {
                    "domain": "jesus.de"
                },
                {
                    "domain": "linux-praxis.de"
                },
                {
                    "domain": "gfds.de"
                },
                {
                    "domain": "motorsport.com"
                },
                {
                    "domain": "paypal.com"
                },
                {
                    "domain": "elmundotoday.com"
                },
                {
                    "domain": "yum.com"
                },
                {
                    "domain": "capital.fr"
                },
                {
                    "domain": "metro.co.uk"
                },
                {
                    "domain": "earth.google.com"
                },
                {
                    "domain": "iscorp.com"
                },
                {
                    "domain": "marvel.com"
                },
                {
                    "domain": "sundancecatalog.com"
                }
            ],
            "settings": {
                "disabledCMPs": [
                    "generic-cosmetic"
                ]
            },
            "state": "enabled",
<<<<<<< HEAD
            "hash": "4719cb6c793d13a9ac81c329f4d206c8"
=======
            "hash": "9ab9e1acdb6a8617c77109acc1e3943c"
>>>>>>> 83bc0d1c
        },
        "autofill": {
            "exceptions": [
                {
                    "domain": "roll20.net"
                }
            ],
            "state": "enabled",
            "features": {
                "credentialsSaving": {
                    "state": "enabled",
                    "minSupportedVersion": "7.74.0"
                },
                "credentialsAutofill": {
                    "state": "enabled",
                    "minSupportedVersion": "7.74.0"
                },
                "inlineIconCredentials": {
                    "state": "enabled",
                    "minSupportedVersion": "7.74.0"
                },
                "accessCredentialManagement": {
                    "state": "enabled",
                    "minSupportedVersion": "7.74.0"
                },
                "autofillPasswordGeneration": {
                    "state": "enabled",
                    "minSupportedVersion": "7.75.0"
                },
                "onByDefault": {
                    "state": "enabled",
                    "minSupportedVersion": "7.93.0",
                    "rollout": {
                        "steps": [
                            {
                                "percent": 1
                            },
                            {
                                "percent": 10
                            },
                            {
                                "percent": 100
                            }
                        ]
                    }
                }
            },
<<<<<<< HEAD
            "hash": "3d95a9b3c8112148eda0ad09b1002b53"
=======
            "hash": "bd604dcd1f7bb584185f0c1cb94a5771"
>>>>>>> 83bc0d1c
        },
        "clickToLoad": {
            "exceptions": [
                {
                    "domain": "beatsense.com"
                },
                {
                    "domain": "discogs.com"
                },
                {
                    "domain": "duckduckgo.com"
                },
                {
                    "domain": "khanacademy.org"
                },
                {
                    "domain": "last.fm"
                },
                {
                    "domain": "turntable.fm"
                },
                {
                    "domain": "www.google.ad"
                },
                {
                    "domain": "www.google.ae"
                },
                {
                    "domain": "www.google.al"
                },
                {
                    "domain": "www.google.am"
                },
                {
                    "domain": "www.google.as"
                },
                {
                    "domain": "www.google.at"
                },
                {
                    "domain": "www.google.az"
                },
                {
                    "domain": "www.google.ba"
                },
                {
                    "domain": "www.google.be"
                },
                {
                    "domain": "www.google.bf"
                },
                {
                    "domain": "www.google.bg"
                },
                {
                    "domain": "www.google.bi"
                },
                {
                    "domain": "www.google.bj"
                },
                {
                    "domain": "www.google.bs"
                },
                {
                    "domain": "www.google.bt"
                },
                {
                    "domain": "www.google.by"
                },
                {
                    "domain": "www.google.ca"
                },
                {
                    "domain": "www.google.cat"
                },
                {
                    "domain": "www.google.cd"
                },
                {
                    "domain": "www.google.cf"
                },
                {
                    "domain": "www.google.cg"
                },
                {
                    "domain": "www.google.ch"
                },
                {
                    "domain": "www.google.ci"
                },
                {
                    "domain": "www.google.cl"
                },
                {
                    "domain": "www.google.cm"
                },
                {
                    "domain": "www.google.cn"
                },
                {
                    "domain": "www.google.co.ao"
                },
                {
                    "domain": "www.google.co.bw"
                },
                {
                    "domain": "www.google.co.ck"
                },
                {
                    "domain": "www.google.co.cr"
                },
                {
                    "domain": "www.google.co.id"
                },
                {
                    "domain": "www.google.co.il"
                },
                {
                    "domain": "www.google.co.in"
                },
                {
                    "domain": "www.google.co.jp"
                },
                {
                    "domain": "www.google.co.ke"
                },
                {
                    "domain": "www.google.co.kr"
                },
                {
                    "domain": "www.google.co.ls"
                },
                {
                    "domain": "www.google.co.ma"
                },
                {
                    "domain": "www.google.co.mz"
                },
                {
                    "domain": "www.google.co.nz"
                },
                {
                    "domain": "www.google.co.th"
                },
                {
                    "domain": "www.google.co.tz"
                },
                {
                    "domain": "www.google.co.ug"
                },
                {
                    "domain": "www.google.co.uk"
                },
                {
                    "domain": "www.google.co.uz"
                },
                {
                    "domain": "www.google.co.ve"
                },
                {
                    "domain": "www.google.co.vi"
                },
                {
                    "domain": "www.google.co.za"
                },
                {
                    "domain": "www.google.co.zm"
                },
                {
                    "domain": "www.google.co.zw"
                },
                {
                    "domain": "www.google.com"
                },
                {
                    "domain": "www.google.com.af"
                },
                {
                    "domain": "www.google.com.ag"
                },
                {
                    "domain": "www.google.com.ai"
                },
                {
                    "domain": "www.google.com.ar"
                },
                {
                    "domain": "www.google.com.au"
                },
                {
                    "domain": "www.google.com.bd"
                },
                {
                    "domain": "www.google.com.bh"
                },
                {
                    "domain": "www.google.com.bn"
                },
                {
                    "domain": "www.google.com.bo"
                },
                {
                    "domain": "www.google.com.br"
                },
                {
                    "domain": "www.google.com.bz"
                },
                {
                    "domain": "www.google.com.co"
                },
                {
                    "domain": "www.google.com.cu"
                },
                {
                    "domain": "www.google.com.cy"
                },
                {
                    "domain": "www.google.com.do"
                },
                {
                    "domain": "www.google.com.ec"
                },
                {
                    "domain": "www.google.com.eg"
                },
                {
                    "domain": "www.google.com.et"
                },
                {
                    "domain": "www.google.com.fj"
                },
                {
                    "domain": "www.google.com.gh"
                },
                {
                    "domain": "www.google.com.gi"
                },
                {
                    "domain": "www.google.com.gt"
                },
                {
                    "domain": "www.google.com.hk"
                },
                {
                    "domain": "www.google.com.jm"
                },
                {
                    "domain": "www.google.com.kh"
                },
                {
                    "domain": "www.google.com.kw"
                },
                {
                    "domain": "www.google.com.lb"
                },
                {
                    "domain": "www.google.com.ly"
                },
                {
                    "domain": "www.google.com.mm"
                },
                {
                    "domain": "www.google.com.mt"
                },
                {
                    "domain": "www.google.com.mx"
                },
                {
                    "domain": "www.google.com.my"
                },
                {
                    "domain": "www.google.com.na"
                },
                {
                    "domain": "www.google.com.ng"
                },
                {
                    "domain": "www.google.com.ni"
                },
                {
                    "domain": "www.google.com.np"
                },
                {
                    "domain": "www.google.com.om"
                },
                {
                    "domain": "www.google.com.pa"
                },
                {
                    "domain": "www.google.com.pe"
                },
                {
                    "domain": "www.google.com.pg"
                },
                {
                    "domain": "www.google.com.ph"
                },
                {
                    "domain": "www.google.com.pk"
                },
                {
                    "domain": "www.google.com.pr"
                },
                {
                    "domain": "www.google.com.py"
                },
                {
                    "domain": "www.google.com.qa"
                },
                {
                    "domain": "www.google.com.sa"
                },
                {
                    "domain": "www.google.com.sb"
                },
                {
                    "domain": "www.google.com.sg"
                },
                {
                    "domain": "www.google.com.sl"
                },
                {
                    "domain": "www.google.com.sv"
                },
                {
                    "domain": "www.google.com.tj"
                },
                {
                    "domain": "www.google.com.tr"
                },
                {
                    "domain": "www.google.com.tw"
                },
                {
                    "domain": "www.google.com.ua"
                },
                {
                    "domain": "www.google.com.uy"
                },
                {
                    "domain": "www.google.com.vc"
                },
                {
                    "domain": "www.google.com.vn"
                },
                {
                    "domain": "www.google.cv"
                },
                {
                    "domain": "www.google.cz"
                },
                {
                    "domain": "www.google.de"
                },
                {
                    "domain": "www.google.dj"
                },
                {
                    "domain": "www.google.dk"
                },
                {
                    "domain": "www.google.dm"
                },
                {
                    "domain": "www.google.dz"
                },
                {
                    "domain": "www.google.ee"
                },
                {
                    "domain": "www.google.es"
                },
                {
                    "domain": "www.google.fi"
                },
                {
                    "domain": "www.google.fm"
                },
                {
                    "domain": "www.google.fr"
                },
                {
                    "domain": "www.google.ga"
                },
                {
                    "domain": "www.google.ge"
                },
                {
                    "domain": "www.google.gg"
                },
                {
                    "domain": "www.google.gl"
                },
                {
                    "domain": "www.google.gm"
                },
                {
                    "domain": "www.google.gr"
                },
                {
                    "domain": "www.google.gy"
                },
                {
                    "domain": "www.google.hn"
                },
                {
                    "domain": "www.google.hr"
                },
                {
                    "domain": "www.google.ht"
                },
                {
                    "domain": "www.google.hu"
                },
                {
                    "domain": "www.google.ie"
                },
                {
                    "domain": "www.google.im"
                },
                {
                    "domain": "www.google.iq"
                },
                {
                    "domain": "www.google.is"
                },
                {
                    "domain": "www.google.it"
                },
                {
                    "domain": "www.google.je"
                },
                {
                    "domain": "www.google.jo"
                },
                {
                    "domain": "www.google.kg"
                },
                {
                    "domain": "www.google.ki"
                },
                {
                    "domain": "www.google.kz"
                },
                {
                    "domain": "www.google.la"
                },
                {
                    "domain": "www.google.li"
                },
                {
                    "domain": "www.google.lk"
                },
                {
                    "domain": "www.google.lt"
                },
                {
                    "domain": "www.google.lu"
                },
                {
                    "domain": "www.google.lv"
                },
                {
                    "domain": "www.google.md"
                },
                {
                    "domain": "www.google.me"
                },
                {
                    "domain": "www.google.mg"
                },
                {
                    "domain": "www.google.mk"
                },
                {
                    "domain": "www.google.ml"
                },
                {
                    "domain": "www.google.mn"
                },
                {
                    "domain": "www.google.ms"
                },
                {
                    "domain": "www.google.mu"
                },
                {
                    "domain": "www.google.mv"
                },
                {
                    "domain": "www.google.mw"
                },
                {
                    "domain": "www.google.ne"
                },
                {
                    "domain": "www.google.nl"
                },
                {
                    "domain": "www.google.no"
                },
                {
                    "domain": "www.google.nr"
                },
                {
                    "domain": "www.google.nu"
                },
                {
                    "domain": "www.google.pl"
                },
                {
                    "domain": "www.google.pn"
                },
                {
                    "domain": "www.google.ps"
                },
                {
                    "domain": "www.google.pt"
                },
                {
                    "domain": "www.google.ro"
                },
                {
                    "domain": "www.google.rs"
                },
                {
                    "domain": "www.google.ru"
                },
                {
                    "domain": "www.google.rw"
                },
                {
                    "domain": "www.google.sc"
                },
                {
                    "domain": "www.google.se"
                },
                {
                    "domain": "www.google.sh"
                },
                {
                    "domain": "www.google.si"
                },
                {
                    "domain": "www.google.sk"
                },
                {
                    "domain": "www.google.sm"
                },
                {
                    "domain": "www.google.sn"
                },
                {
                    "domain": "www.google.so"
                },
                {
                    "domain": "www.google.sr"
                },
                {
                    "domain": "www.google.st"
                },
                {
                    "domain": "www.google.td"
                },
                {
                    "domain": "www.google.tg"
                },
                {
                    "domain": "www.google.tl"
                },
                {
                    "domain": "www.google.tm"
                },
                {
                    "domain": "www.google.tn"
                },
                {
                    "domain": "www.google.to"
                },
                {
                    "domain": "www.google.tt"
                },
                {
                    "domain": "www.google.vg"
                },
                {
                    "domain": "www.google.vu"
                },
                {
                    "domain": "www.google.ws"
                },
                {
                    "domain": "freenom.com"
                },
                {
                    "domain": "isra.org"
                },
                {
                    "domain": "iamexpat.nl"
                },
                {
                    "domain": "pocketbook.digital"
                },
                {
                    "domain": "earth.google.com"
                },
                {
                    "domain": "iscorp.com"
                },
                {
                    "domain": "marvel.com"
                },
                {
                    "domain": "sundancecatalog.com"
                }
            ],
            "settings": {
                "Facebook, Inc.": {
                    "ruleActions": [
                        "block-ctl-fb"
                    ],
                    "state": "disabled"
                },
                "Youtube": {
                    "ruleActions": [
                        "block-ctl-yt"
                    ],
                    "state": "disabled"
                }
            },
            "state": "disabled",
            "hash": "36e8971fa9bb204b78a5929a14a108dd"
        },
        "clickToPlay": {
            "exceptions": [
                {
                    "domain": "earth.google.com"
                },
                {
                    "domain": "iscorp.com"
                },
                {
                    "domain": "marvel.com"
                },
                {
                    "domain": "sundancecatalog.com"
                }
            ],
            "settings": {
                "Facebook": {
                    "clicksBeforeSimpleVersion": 3,
                    "ruleActions": [
                        "block-ctl-fb"
                    ],
                    "state": "disabled"
                }
            },
            "state": "disabled",
            "hash": "4390af06f967ef97a827aeab0ac0d1ca"
        },
        "contentBlocking": {
            "state": "enabled",
            "exceptions": [
                {
                    "domain": "strava.com"
                },
                {
                    "domain": "welt.de"
                },
                {
                    "domain": "optout.aboutads.info"
                },
                {
                    "domain": "optout.networkadvertising.org"
                },
                {
                    "domain": "ads.google.com"
                },
                {
                    "domain": "earth.google.com"
                },
                {
                    "domain": "iscorp.com"
                },
                {
                    "domain": "marvel.com"
                },
                {
                    "domain": "sundancecatalog.com"
                }
            ],
            "hash": "71ad0f38f9ce2bbacae5ff7db05511ec"
        },
        "cookie": {
            "settings": {
                "trackerCookie": "enabled",
                "nonTrackerCookie": "disabled",
                "excludedCookieDomains": [
                    {
                        "domain": "accounts.google.com",
                        "reason": "On some Google sign-in flows, there is an error after entering username and proceeding: 'Your browser has cookies disabled. Make sure that your cookies are enabled and try again.'"
                    },
                    {
                        "domain": "pay.google.com",
                        "reason": "After sign-in for Google Pay flows, there is repeated flickering and a loading spinner, preventing the flow from proceeding."
                    },
                    {
                        "domain": "payments.google.com",
                        "reason": "After sign-in for Google Pay flows (after flickering is resolved), blocking this causes the loading spinner to spin indefinitely, and the payment flow cannot proceed."
                    }
                ],
                "firstPartyTrackerCookiePolicy": {
                    "threshold": 86400,
                    "maxAge": 86400
                },
                "firstPartyCookiePolicy": {
                    "threshold": 604800,
                    "maxAge": 604800
                }
            },
            "exceptions": [
                {
                    "domain": "nespresso.com"
                },
                {
                    "domain": "optout.aboutads.info"
                },
                {
                    "domain": "optout.networkadvertising.org"
                },
                {
                    "domain": "earth.google.com"
                },
                {
                    "domain": "iscorp.com"
                },
                {
                    "domain": "marvel.com"
                },
                {
                    "domain": "sundancecatalog.com"
                }
            ],
            "state": "disabled",
            "hash": "e41dbd0af3841636937030d91bc305b1"
        },
        "customUserAgent": {
            "settings": {
                "defaultPolicy": "ddgFixed",
                "ddgFixedSites": [],
                "ddgDefaultSites": [
                    {
                        "domain": "duckduckgo.com",
                        "reason": "Internal exclusion to roll out experiment"
                    }
                ],
                "closestUserAgent": {
                    "versions": [
                        "392",
                        "390",
                        "387",
                        "385",
                        "384",
                        "381",
                        "380",
                        "378",
                        "375",
                        "373",
                        "372",
                        "369",
                        "368",
                        "366",
                        "363",
                        "362",
                        "359",
                        "357",
                        "355",
                        "354",
                        "352",
                        "350",
                        "347",
                        "346",
                        "344",
                        "342",
                        "339",
                        "337",
                        "335",
                        "333",
                        "331",
                        "329",
                        "328",
                        "326",
                        "323",
                        "321",
                        "320",
                        "318",
                        "315",
                        "313",
                        "312",
                        "309",
                        "308",
                        "306",
                        "304",
                        "302",
                        "300",
                        "298",
                        "295",
                        "293",
                        "291",
                        "289",
                        "287",
                        "285",
                        "284",
                        "281",
                        "279",
                        "278",
                        "276",
                        "274",
                        "271",
                        "269",
                        "268",
                        "266",
                        "263",
                        "262",
                        "260",
                        "257",
                        "256",
                        "254",
                        "251",
                        "249",
                        "248",
                        "245",
                        "244",
                        "241",
                        "239",
                        "238",
                        "236",
                        "234",
                        "232",
                        "230",
                        "228",
                        "226",
                        "223",
                        "222",
                        "220",
                        "218",
                        "215",
                        "213",
                        "211",
                        "209",
                        "208",
                        "205",
                        "203",
                        "202",
                        "199",
                        "197",
                        "196",
                        "194",
                        "191",
                        "190",
                        "187",
                        "185",
                        "184",
                        "182",
                        "180",
                        "178",
                        "176",
                        "173",
                        "171",
                        "169",
                        "167",
                        "165",
                        "163",
                        "161",
                        "160",
                        "157",
                        "155",
                        "154",
                        "152",
                        "150",
                        "148"
                    ]
                },
                "omitApplicationSites": [
                    {
                        "domain": "thingiverse.com"
                    },
                    {
                        "domain": "qubushotel.com"
                    },
                    {
                        "domain": "digid.nl"
                    },
                    {
                        "domain": "intymna.pl"
                    },
                    {
                        "domain": "sme.sk"
                    },
                    {
                        "domain": "tiktok.com"
                    },
                    {
                        "domain": "wykop.pl"
                    },
                    {
                        "domain": "nypost.com"
                    },
                    {
                        "domain": "crunchynihongo.com"
                    },
                    {
                        "domain": "vsp.com"
                    },
                    {
                        "domain": "earth.google.com"
                    },
                    {
                        "domain": "iscorp.com"
                    },
                    {
                        "domain": "marvel.com"
                    },
                    {
                        "domain": "sundancecatalog.com"
                    },
                    {
                        "domain": "cvs.com"
                    },
                    {
                        "domain": "facebook.com"
                    },
                    {
                        "domain": "finewineandgoodspirits.com"
                    },
                    {
                        "domain": "formula1.com"
                    },
                    {
                        "domain": "hulu.com"
                    },
                    {
                        "domain": "instagram.com"
                    },
                    {
                        "domain": "republicservices.com"
                    },
                    {
                        "domain": "xfinity.com"
                    },
                    {
                        "domain": "homedepot.ca"
                    },
                    {
                        "domain": "unclaimedmoneyinfo.com"
                    },
                    {
                        "domain": "timesmachine.nytimes.com"
                    }
                ],
                "omitVersionSites": [
                    {
                        "domain": "crunchynihongo.com"
                    },
                    {
                        "domain": "earth.google.com"
                    },
                    {
                        "domain": "iscorp.com"
                    },
                    {
                        "domain": "marvel.com"
                    },
                    {
                        "domain": "sundancecatalog.com"
                    }
                ]
            },
            "exceptions": [],
            "state": "enabled",
            "hash": "b101ded240bc51fce0ece83191b2da62"
        },
        "duckPlayer": {
            "exceptions": [],
            "settings": {
                "tryDuckPlayerLink": "https://www.youtube.com/watch?v=yKWIA-Pys4c",
                "overlays": {
                    "youtube": {
                        "state": "disabled",
                        "selectors": {
                            "thumbLink": "a[href^='/watch']",
                            "excludedRegions": [
                                "#playlist",
                                "ytd-movie-renderer",
                                "ytd-grid-movie-renderer"
                            ],
                            "videoElement": "#player video",
                            "videoElementContainer": "#player .html5-video-player",
                            "hoverExcluded": [],
                            "clickExcluded": [],
                            "allowedEventTargets": [
                                ".ytp-inline-preview-scrim",
                                ".ytd-video-preview",
                                "#thumbnail-container",
                                "#video-title-link",
                                "#video-title"
                            ]
                        },
                        "thumbnailOverlays": {
                            "state": "enabled"
                        },
                        "clickInterception": {
                            "state": "enabled"
                        },
                        "videoOverlays": {
                            "state": "enabled"
                        }
                    },
                    "serpProxy": {
                        "state": "disabled"
                    }
                },
                "domains": [
                    {
                        "domain": "www.youtube.com",
                        "patchSettings": [
                            {
                                "op": "replace",
                                "path": "/overlays/youtube/state",
                                "value": "enabled"
                            }
                        ]
                    },
                    {
                        "domain": "duckduckgo.com",
                        "patchSettings": [
                            {
                                "op": "replace",
                                "path": "/overlays/serpProxy/state",
                                "value": "enabled"
                            }
                        ]
                    }
                ]
            },
            "state": "disabled",
            "hash": "04c97c3c7425cc18984dd34eda95a112"
        },
        "elementHiding": {
            "exceptions": [
                {
                    "domain": "duckduckgo.com"
                },
                {
                    "domain": "earth.google.com"
                },
                {
                    "domain": "iscorp.com"
                },
                {
                    "domain": "marvel.com"
                },
                {
                    "domain": "sundancecatalog.com"
                }
            ],
            "settings": {
                "useStrictHideStyleTag": true,
                "rules": [
                    {
                        "selector": "[id*='gpt-']",
                        "type": "hide-empty"
                    },
                    {
                        "selector": "[class*='gpt-']",
                        "type": "closest-empty"
                    },
                    {
                        "selector": "[class*='dfp-']",
                        "type": "hide-empty"
                    },
                    {
                        "selector": "[id*='dfp-']",
                        "type": "hide-empty"
                    },
                    {
                        "selector": "[id*='dfp_']",
                        "type": "closest-empty"
                    },
                    {
                        "selector": "[id*='google_ads_iframe']",
                        "type": "hide"
                    },
                    {
                        "selector": "#google_ads",
                        "type": "hide-empty"
                    },
                    {
                        "selector": ".adsbygoogle",
                        "type": "hide-empty"
                    },
                    {
                        "selector": "[id*='taboola-']",
                        "type": "hide"
                    },
                    {
                        "selector": ".taboolaHeight",
                        "type": "hide"
                    },
                    {
                        "selector": ".taboola-placeholder",
                        "type": "hide"
                    },
                    {
                        "selector": ".adHolder",
                        "type": "closest-empty"
                    },
                    {
                        "selector": ".adplaceholder",
                        "type": "hide-empty"
                    },
                    {
                        "selector": ".ad-placeholder",
                        "type": "hide-empty"
                    },
                    {
                        "selector": "[class*='ad_unit']",
                        "type": "closest-empty"
                    },
                    {
                        "selector": "[class^='adunit']",
                        "type": "hide-empty"
                    },
                    {
                        "selector": ".ad-unit",
                        "type": "hide-empty"
                    },
                    {
                        "selector": ".column-ad",
                        "type": "hide-empty"
                    },
                    {
                        "selector": ".wide-ad",
                        "type": "hide-empty"
                    },
                    {
                        "selector": ".ad",
                        "type": "hide-empty"
                    },
                    {
                        "selector": ".AD",
                        "type": "hide-empty"
                    },
                    {
                        "selector": ".ad-adhesion",
                        "type": "hide-empty"
                    },
                    {
                        "selector": "[class*='ad-content']",
                        "type": "hide-empty"
                    },
                    {
                        "selector": "[class*='ad-slot_']",
                        "type": "hide-empty"
                    },
                    {
                        "selector": "[class*='_ad-slot']",
                        "type": "hide-empty"
                    },
                    {
                        "selector": ".ad-block",
                        "type": "hide-empty"
                    },
                    {
                        "selector": ".adBox",
                        "type": "hide-empty"
                    },
                    {
                        "selector": ".apexAd",
                        "type": "hide-empty"
                    },
                    {
                        "selector": ".ad-placement",
                        "type": "hide-empty"
                    },
                    {
                        "selector": ".ad-leaderboard",
                        "type": "closest-empty"
                    },
                    {
                        "selector": ".leaderboard",
                        "type": "closest-empty"
                    },
                    {
                        "selector": "#leaderboard",
                        "type": "closest-empty"
                    },
                    {
                        "selector": ".leaderboard_wrapper",
                        "type": "hide-empty"
                    },
                    {
                        "selector": ".banner-leaderboard",
                        "type": "hide-empty"
                    },
                    {
                        "selector": ".top-banner",
                        "type": "hide-empty"
                    },
                    {
                        "selector": "#top-banner",
                        "type": "hide-empty"
                    },
                    {
                        "selector": "#topBanner",
                        "type": "hide-empty"
                    },
                    {
                        "selector": ".top-ad",
                        "type": "hide-empty"
                    },
                    {
                        "selector": ".ad-banner-container",
                        "type": "hide-empty"
                    },
                    {
                        "selector": "[class*='bannerAd']",
                        "type": "hide-empty"
                    },
                    {
                        "selector": ".banner-placeholder",
                        "type": "hide-empty"
                    },
                    {
                        "selector": ".header-ads",
                        "type": "hide-empty"
                    },
                    {
                        "selector": ".header-ad-slot",
                        "type": "hide-empty"
                    },
                    {
                        "selector": "#credential_picker_container",
                        "type": "hide"
                    },
                    {
                        "selector": "#credentials-picker-container",
                        "type": "hide"
                    },
                    {
                        "selector": "#credential_picker_iframe",
                        "type": "hide"
                    },
                    {
                        "selector": "[id*='google-one-tap-iframe']",
                        "type": "hide"
                    },
                    {
                        "selector": "#google-one-tap-popup-container",
                        "type": "hide"
                    },
                    {
                        "selector": ".google-one-tap-modal-div",
                        "type": "hide"
                    },
                    {
                        "selector": ".google-one-tap",
                        "type": "hide-empty"
                    },
                    {
                        "selector": ".ad_container",
                        "type": "closest-empty"
                    },
                    {
                        "selector": ".ad-container--leaderboard",
                        "type": "hide-empty"
                    },
                    {
                        "selector": ".ads_container",
                        "type": "hide-empty"
                    },
                    {
                        "selector": ".ad__container",
                        "type": "closest-empty"
                    },
                    {
                        "selector": "[class^='ad-container']",
                        "type": "hide-empty"
                    },
                    {
                        "selector": "[class*='-ad-container']",
                        "type": "hide-empty"
                    },
                    {
                        "selector": ".adcontainer",
                        "type": "closest-empty"
                    },
                    {
                        "selector": ".ad-current",
                        "type": "hide-empty"
                    },
                    {
                        "selector": ".advertisement",
                        "type": "closest-empty"
                    },
                    {
                        "selector": "[class*='advert-']",
                        "type": "hide-empty"
                    },
                    {
                        "selector": "[id*='advert-']",
                        "type": "hide-empty"
                    },
                    {
                        "selector": ".ads__inline",
                        "type": "closest-empty"
                    },
                    {
                        "selector": ".ads__native",
                        "type": "closest-empty"
                    },
                    {
                        "selector": ".fixed-slots",
                        "type": "hide-empty"
                    },
                    {
                        "selector": ".ad-slot",
                        "type": "closest-empty"
                    },
                    {
                        "selector": "#ad-top",
                        "type": "hide-empty"
                    },
                    {
                        "selector": "#ad-wrap",
                        "type": "hide-empty"
                    },
                    {
                        "selector": ".ad-wrap",
                        "type": "closest-empty"
                    },
                    {
                        "selector": ".ad-wrapper",
                        "type": "closest-empty"
                    },
                    {
                        "selector": ".ads-wrapper",
                        "type": "closest-empty"
                    },
                    {
                        "selector": "[class^='adWrapper']",
                        "type": "closest-empty"
                    },
                    {
                        "selector": "[class*='container--ads']",
                        "type": "hide-empty"
                    },
                    {
                        "selector": "[class*='l-ad']",
                        "type": "hide-empty"
                    },
                    {
                        "selector": "[class*='page-ad']",
                        "type": "hide-empty"
                    },
                    {
                        "selector": "[class*='module__ad']",
                        "type": "hide-empty"
                    },
                    {
                        "selector": "[class*='advertising']",
                        "type": "hide-empty"
                    },
                    {
                        "selector": "[class*='AdvertisingSlot']",
                        "type": "hide-empty"
                    },
                    {
                        "selector": "[class*='AdSlot']",
                        "type": "hide-empty"
                    },
                    {
                        "selector": "[class*='werbung']",
                        "type": "hide-empty"
                    },
                    {
                        "selector": "[class*='am-bazaar-ad']",
                        "type": "hide-empty"
                    },
                    {
                        "selector": ".adBanner",
                        "type": "hide-empty"
                    },
                    {
                        "selector": ".adModule",
                        "type": "hide-empty"
                    },
                    {
                        "selector": "[class^='Display_displayAd']",
                        "type": "hide-empty"
                    },
                    {
                        "selector": "[class^='Display_displayAd']",
                        "type": "hide-empty"
                    },
                    {
                        "selector": "#premium_ddb_0",
                        "type": "hide-empty"
                    },
                    {
                        "selector": "[class*='ad-zone']",
                        "type": "hide-empty"
                    },
                    {
                        "selector": "[data-adunitpath]",
                        "type": "closest-empty"
                    },
                    {
                        "selector": "[data-targeting]",
                        "type": "closest-empty"
                    },
                    {
                        "selector": "[data-ad-placeholder]",
                        "type": "closest-empty"
                    },
                    {
                        "selector": "[data-ad]",
                        "type": "hide-empty"
                    },
                    {
                        "selector": ".instream_ad",
                        "type": "hide-empty"
                    },
                    {
                        "selector": ".adthrive",
                        "type": "hide-empty"
                    },
                    {
                        "selector": ".adthrive-ad",
                        "type": "hide-empty"
                    },
                    {
                        "selector": ".adthrive-content",
                        "type": "hide-empty"
                    },
                    {
                        "selector": ".arc-ad-wrapper",
                        "type": "hide-empty"
                    },
                    {
                        "selector": ".dmpu-ad",
                        "type": "hide-empty"
                    },
                    {
                        "selector": "#bfad-slot",
                        "type": "hide-empty"
                    },
                    {
                        "selector": ".ezoic-ad",
                        "type": "hide-empty"
                    },
                    {
                        "selector": ".ezo_ad",
                        "type": "hide-empty"
                    },
                    {
                        "selector": "[data-ez-ph-id]",
                        "type": "hide-empty"
                    },
                    {
                        "selector": "#amp_floatingAdDiv",
                        "type": "hide"
                    },
                    {
                        "selector": ".bordeaux-slot",
                        "type": "closest-empty"
                    },
                    {
                        "selector": ".bordeaux-anchored-container",
                        "type": "hide-empty"
                    },
                    {
                        "selector": ".rightAd",
                        "type": "hide-empty"
                    },
                    {
                        "selector": ".sponsored-slot",
                        "type": "hide-empty"
                    },
                    {
                        "selector": "#ez-content-blocker-container",
                        "type": "hide"
                    }
                ],
                "styleTagExceptions": [
                    {
                        "domain": "github.com",
                        "reason": "https://github.com/duckduckgo/privacy-configuration/issues/1058"
                    },
                    {
                        "domain": "pocketbook.digital",
                        "reason": "https://github.com/duckduckgo/privacy-configuration/issues/1365"
                    }
                ],
                "hideTimeouts": [
                    0,
                    100,
                    300,
                    500,
                    1000,
                    1500,
                    2000,
                    3000,
                    5000
                ],
                "unhideTimeouts": [
                    1250,
                    2250,
                    3250,
                    5250
                ],
                "mediaAndFormSelectors": "video,canvas,embed,object,audio,map,form,input,textarea,select,option",
                "adLabelStrings": [
                    "ad",
                    "advert",
                    "advert10",
                    "advertisement",
                    "advertisements",
                    "advertisment",
                    "advertisementclose",
                    "advertisementadvertisement",
                    "advertisementcontinue reading the main story",
                    "advertisement\ncontinue reading the main story",
                    "advertisement\n\ncontinue reading the main story",
                    "advertisement\n\nhide ad",
                    "advertisementhide ad",
                    "advertisement - scroll to continue",
                    "advertisement · scroll to continue",
                    "advertisement - story continues below",
                    "advertising",
                    "advertising\nskip ad",
                    "advertising\nskip ad\nskip ad\nskip ad",
                    "ad feedback",
                    "annonse",
                    "anzeige",
                    "close ad",
                    "close this ad",
                    "x",
                    "sponsored",
                    "sponsorisé",
                    "story continues below advertisement",
                    "story continues below advertisementadvertisement",
                    "oglas",
                    "publicité",
                    "publicidade",
                    "- publicidade -",
                    "reklama",
                    "skip ad",
                    "sponsored news",
                    "continue reading the main story",
                    "this advertisement has not loaded yet, but your article continues below.",
                    "story continues below\nthis advertisement has not loaded yet, but your article continues below.",
                    "upgrade to flickr pro to hide these ads"
                ],
                "domains": [
                    {
                        "domain": "abc.es",
                        "rules": [
                            {
                                "selector": ".voc-advertising",
                                "type": "hide-empty"
                            }
                        ]
                    },
                    {
                        "domain": "acidadeon.com",
                        "rules": [
                            {
                                "selector": "[class*='mrf-adv']",
                                "type": "hide-empty"
                            },
                            {
                                "selector": "[class*='td-block']",
                                "type": "hide-empty"
                            }
                        ]
                    },
                    {
                        "domain": "allgemeine-zeitung.de",
                        "rules": [
                            {
                                "type": "disable-default"
                            },
                            {
                                "selector": ".adSlot",
                                "type": "hide-empty"
                            },
                            {
                                "selector": ".adBorder",
                                "type": "hide-empty"
                            },
                            {
                                "selector": ".nativeAd",
                                "type": "closest-empty"
                            }
                        ]
                    },
                    {
                        "domain": "androidpolice.com",
                        "rules": [
                            {
                                "selector": "[class*='ad-zone']",
                                "type": "hide"
                            }
                        ]
                    },
                    {
                        "domain": "apnews.com",
                        "rules": [
                            {
                                "selector": ".proper-dynamic-insertion",
                                "type": "closest-empty"
                            }
                        ]
                    },
                    {
                        "domain": "avito.ru",
                        "rules": [
                            {
                                "selector": "[class*='advert-mimicry-block']",
                                "type": "hide"
                            }
                        ]
                    },
                    {
                        "domain": "bbc.com",
                        "rules": [
                            {
                                "selector": ".dotcom-ad",
                                "type": "closest-empty"
                            },
                            {
                                "selector": ".leaderboard-ad-placeholder",
                                "type": "closest-empty"
                            }
                        ]
                    },
                    {
                        "domain": "bestbuy.com",
                        "rules": [
                            {
                                "selector": "#credential_picker_container",
                                "type": "override"
                            }
                        ]
                    },
                    {
                        "domain": "bild.de",
                        "rules": [
                            {
                                "type": "disable-default"
                            },
                            {
                                "selector": "[id^='mrec']",
                                "type": "hide-empty"
                            },
                            {
                                "selector": "#superbanner",
                                "type": "hide-empty"
                            }
                        ]
                    },
                    {
                        "domain": "bizjournals.com",
                        "rules": [
                            {
                                "selector": ".adwrap",
                                "type": "closest-empty"
                            }
                        ]
                    },
                    {
                        "domain": "bleacherreport.com",
                        "rules": [
                            {
                                "selector": ".br-ad-wrapper",
                                "type": "closest-empty"
                            }
                        ]
                    },
                    {
                        "domain": "bleedcubbieblue.com",
                        "rules": [
                            {
                                "selector": "[class*='ad_unit']",
                                "type": "override"
                            }
                        ]
                    },
                    {
                        "domain": "blick.ch",
                        "rules": [
                            {
                                "selector": "[id*='appnexus-placement-']",
                                "type": "hide-empty"
                            }
                        ]
                    },
                    {
                        "domain": "bloomberg.com",
                        "rules": [
                            {
                                "selector": ".unsupported-browser-notification-container",
                                "type": "hide"
                            },
                            {
                                "selector": "[class^='FullWidthAd']",
                                "type": "hide-empty"
                            },
                            {
                                "selector": "[data-testid='sparkle-ad']",
                                "type": "closest-empty"
                            }
                        ]
                    },
                    {
                        "domain": "bostonglobe.com",
                        "rules": [
                            {
                                "selector": ".arc_ad",
                                "type": "closest-empty"
                            }
                        ]
                    },
                    {
                        "domain": "carandclassic.com",
                        "rules": [
                            {
                                "selector": "[id*='advert-']",
                                "type": "override"
                            }
                        ]
                    },
                    {
                        "domain": "cbc.ca",
                        "rules": [
                            {
                                "selector": ".ad-risingstar-container",
                                "type": "hide-empty"
                            },
                            {
                                "selector": ".bigBoxContainer",
                                "type": "hide-empty"
                            },
                            {
                                "selector": ".stickyRailAd",
                                "type": "hide-empty"
                            }
                        ]
                    },
                    {
                        "domain": "cbssports.com",
                        "rules": [
                            {
                                "selector": ".leaderboard-wrap",
                                "type": "hide-empty"
                            },
                            {
                                "selector": ".skybox-top-wrapper",
                                "type": "hide-empty"
                            }
                        ]
                    },
                    {
                        "domain": "cleartax.in",
                        "rules": [
                            {
                                "selector": "#credential_picker_container",
                                "type": "override"
                            }
                        ]
                    },
                    {
                        "domain": "cnbc.com",
                        "rules": [
                            {
                                "selector": ".TopBanner-container",
                                "type": "hide-empty"
                            }
                        ]
                    },
                    {
                        "domain": "coingecko.com",
                        "rules": [
                            {
                                "selector": "[data-target='ads.banner']",
                                "type": "hide-empty"
                            }
                        ]
                    },
                    {
                        "domain": "cyclingtips.com",
                        "rules": [
                            {
                                "selector": "[data-block-name='ads']",
                                "type": "closest-empty"
                            }
                        ]
                    },
                    {
                        "domain": "dailyherald.com",
                        "rules": [
                            {
                                "selector": ".instoryAdBlock",
                                "type": "hide"
                            }
                        ]
                    },
                    {
                        "domain": "dailymail.co.uk",
                        "rules": [
                            {
                                "type": "disable-default"
                            },
                            {
                                "selector": "[class*='dmg-ads']",
                                "type": "hide-empty"
                            },
                            {
                                "selector": ".mol-ads-label-container",
                                "type": "closest-empty"
                            }
                        ]
                    },
                    {
                        "domain": "dallasnews.com",
                        "rules": [
                            {
                                "selector": ".adhesiveAdWrapper",
                                "type": "hide-empty"
                            },
                            {
                                "selector": "[data-cy='Ad']",
                                "type": "hide-empty"
                            },
                            {
                                "selector": "[data-cy='InstreamPlayer']",
                                "type": "hide-empty"
                            },
                            {
                                "selector": ".bg-neutral-grey-4.items-center",
                                "type": "hide-empty"
                            }
                        ]
                    },
                    {
                        "domain": "deseret.com",
                        "rules": [
                            {
                                "selector": "[data-targeting]",
                                "type": "override"
                            }
                        ]
                    },
                    {
                        "domain": "ebay.com",
                        "rules": [
                            {
                                "selector": "#g-yolo-overlay-holder",
                                "type": "hide"
                            }
                        ]
                    },
                    {
                        "domain": "ebay-kleinanzeigen.de",
                        "rules": [
                            {
                                "selector": "[data-liberty-position-name]",
                                "type": "hide-empty"
                            }
                        ]
                    },
                    {
                        "domain": "eniro.se",
                        "rules": [
                            {
                                "selector": "#page .e-banner.e-embed-aware",
                                "type": "hide"
                            }
                        ]
                    },
                    {
                        "domain": "eonline.com",
                        "rules": [
                            {
                                "selector": "[class*='mps-']",
                                "type": "closest-empty"
                            }
                        ]
                    },
                    {
                        "domain": "essentiallysports.com",
                        "rules": [
                            {
                                "selector": ".es-ad-space-container",
                                "type": "hide-empty"
                            }
                        ]
                    },
                    {
                        "domain": "examiner.com.au",
                        "rules": [
                            {
                                "selector": "[class*='flex items']",
                                "type": "hide-empty"
                            },
                            {
                                "selector": ".hidden",
                                "type": "hide-empty"
                            }
                        ]
                    },
                    {
                        "domain": "express.de",
                        "rules": [
                            {
                                "selector": ".dm-slot",
                                "type": "hide-empty"
                            }
                        ]
                    },
                    {
                        "domain": "express.co.uk",
                        "rules": [
                            {
                                "selector": ".superbanner",
                                "type": "hide-empty"
                            },
                            {
                                "selector": "#ad-vip-article",
                                "type": "hide-empty"
                            },
                            {
                                "selector": ".taboola-above-article",
                                "type": "hide"
                            },
                            {
                                "selector": "#taboola-ad",
                                "type": "hide"
                            },
                            {
                                "selector": ".viafoura-standalone-mpu",
                                "type": "hide"
                            }
                        ]
                    },
                    {
                        "domain": "fandom.com",
                        "rules": [
                            {
                                "selector": ".top-ads-container",
                                "type": "hide-empty"
                            }
                        ]
                    },
                    {
                        "domain": "flickr.com",
                        "rules": [
                            {
                                "selector": ".feed-b",
                                "type": "hide-empty"
                            }
                        ]
                    },
                    {
                        "domain": "focus.de",
                        "rules": [
                            {
                                "selector": "[id*='M_CONTENTAD']",
                                "type": "closest-empty"
                            },
                            {
                                "selector": "[id*='M_TRSCT_hor']",
                                "type": "closest-empty"
                            },
                            {
                                "selector": "[id*='M_FLYCPT_hor']",
                                "type": "closest-empty"
                            },
                            {
                                "selector": "#tfm_admanagerTeaser",
                                "type": "closest-empty"
                            },
                            {
                                "selector": ".cls_slot_xxoutstreamxx",
                                "type": "hide-empty"
                            }
                        ]
                    },
                    {
                        "domain": "foodnetwork.co.uk",
                        "rules": [
                            {
                                "selector": ".bg-bodyBg",
                                "type": "hide-empty"
                            },
                            {
                                "selector": ".module--ad-module-primary",
                                "type": "hide-empty"
                            },
                            {
                                "selector": "#mtf-1",
                                "type": "closest-empty"
                            },
                            {
                                "selector": "#btf-1",
                                "type": "closest-empty"
                            }
                        ]
                    },
                    {
                        "domain": "football365.com",
                        "rules": [
                            {
                                "selector": ".bs-block",
                                "type": "closest-empty"
                            }
                        ]
                    },
                    {
                        "domain": "forbes.com",
                        "rules": [
                            {
                                "selector": "fbs-ad",
                                "type": "closest-empty"
                            }
                        ]
                    },
                    {
                        "domain": "fortune.com",
                        "rules": [
                            {
                                "selector": "[id*='Leaderboard']",
                                "type": "closest-empty"
                            },
                            {
                                "selector": "[id*='RightRailFlex']",
                                "type": "closest-empty"
                            },
                            {
                                "selector": "[id*='InStream']",
                                "type": "closest-empty"
                            }
                        ]
                    },
                    {
                        "domain": "foxnews.com",
                        "rules": [
                            {
                                "type": "disable-default"
                            },
                            {
                                "selector": ".vendor-unit",
                                "type": "hide-empty"
                            },
                            {
                                "selector": ".pre-content",
                                "type": "hide-empty"
                            },
                            {
                                "selector": "[class*='rr-ad-']",
                                "type": "hide-empty"
                            },
                            {
                                "selector": ".ad-h-250",
                                "type": "hide-empty"
                            },
                            {
                                "selector": ".sticky-pre-header",
                                "type": "hide-empty"
                            },
                            {
                                "selector": ".adhesion-ad",
                                "type": "hide-empty"
                            },
                            {
                                "selector": ".sticky-pre-header-inner",
                                "type": "hide-empty"
                            },
                            {
                                "selector": ".site-header",
                                "type": "modify-style",
                                "values": [
                                    {
                                        "property": "min-height",
                                        "value": "50px"
                                    }
                                ]
                            }
                        ]
                    },
                    {
                        "domain": "gamingbible.com",
                        "rules": [
                            {
                                "selector": "[class*='Advert']",
                                "type": "hide-empty"
                            }
                        ]
                    },
                    {
                        "domain": "getpocket.com",
                        "rules": [
                            {
                                "selector": "[class*='syndication-ad']",
                                "type": "hide-empty"
                            }
                        ]
                    },
                    {
                        "domain": "ghacks.net",
                        "rules": [
                            {
                                "selector": ".box-banner",
                                "type": "hide-empty"
                            },
                            {
                                "selector": "[id^='ghacks_ad_code']",
                                "type": "hide-empty"
                            }
                        ]
                    },
                    {
                        "domain": "google.com",
                        "rules": [
                            {
                                "selector": ":is(div:has(> iframe[src*='prid=19026802']))",
                                "type": "hide"
                            },
                            {
                                "selector": ":is(div:has(> iframe[src*='prid=19015398']))",
                                "type": "hide"
                            },
                            {
                                "selector": ":is(div:has(> iframe[src*='prid=19026796']))",
                                "type": "hide"
                            },
                            {
                                "selector": ":is(div:has(> iframe[src*='prid=19018053']))",
                                "type": "hide"
                            },
                            {
                                "selector": ":is(div:has(> iframe[src*='prid=19018054']))",
                                "type": "hide"
                            },
                            {
                                "selector": ":is(div:has(> iframe[src*='prid=19016403']))",
                                "type": "hide"
                            },
                            {
                                "selector": ":is(div:has(> iframe[src*='prid=19015972']))",
                                "type": "hide"
                            },
                            {
                                "selector": ":is(div:has(> iframe[src*='prid=19016223']))",
                                "type": "hide"
                            },
                            {
                                "selector": ":is(div:has(> iframe[src*='prid=19015952']))",
                                "type": "hide"
                            },
                            {
                                "selector": ":is(div:has(> iframe[src*='prid=19030391']))",
                                "type": "hide"
                            },
                            {
                                "selector": ":is(div:has(> iframe[src*='prid=19030389']))",
                                "type": "hide"
                            },
                            {
                                "selector": ":is(div:has(> iframe[src*='prid=19030167']))",
                                "type": "hide"
                            }
                        ]
                    },
                    {
                        "domain": "gute-garne.de",
                        "rules": [
                            {
                                "selector": ".ad",
                                "type": "override"
                            }
                        ]
                    },
                    {
                        "domain": "guard.io",
                        "rules": [
                            {
                                "selector": "#credential_picker_container",
                                "type": "override"
                            }
                        ]
                    },
                    {
                        "domain": "harpygee.com",
                        "rules": [
                            {
                                "selector": "#leaderboard",
                                "type": "override"
                            }
                        ]
                    },
                    {
                        "domain": "hindustantimes.com",
                        "rules": [
                            {
                                "selector": ".desktopAd",
                                "type": "hide-empty"
                            },
                            {
                                "selector": "[class^='adHeight']",
                                "type": "hide-empty"
                            },
                            {
                                "selector": "[class^='adMinHeight']",
                                "type": "hide-empty"
                            }
                        ]
                    },
                    {
                        "domain": "howstuffworks.com",
                        "rules": [
                            {
                                "selector": ".leaderboard-banner",
                                "type": "hide-empty"
                            },
                            {
                                "selector": ".ad-container",
                                "type": "hide"
                            },
                            {
                                "selector": ".ad-inline",
                                "type": "hide-empty"
                            },
                            {
                                "selector": "#ad-wrap-mobadhesion",
                                "type": "closest-empty"
                            }
                        ]
                    },
                    {
                        "domain": "huffpost.com",
                        "rules": [
                            {
                                "selector": ".connatix-player",
                                "type": "closest-empty"
                            }
                        ]
                    },
                    {
                        "domain": "ilfattoquotidiano.it",
                        "rules": [
                            {
                                "selector": "[class*='adv']",
                                "type": "hide-empty"
                            }
                        ]
                    },
                    {
                        "domain": "indeed.com",
                        "rules": [
                            {
                                "selector": ".google-Only-Modal",
                                "type": "hide"
                            }
                        ]
                    },
                    {
                        "domain": "indiatimes.com",
                        "rules": [
                            {
                                "selector": ".ad-cls",
                                "type": "hide-empty"
                            },
                            {
                                "selector": "._3JJMX",
                                "type": "hide-empty"
                            },
                            {
                                "selector": ".paisa-wrapper",
                                "type": "hide-empty"
                            }
                        ]
                    },
                    {
                        "domain": "indy100.com",
                        "rules": [
                            {
                                "selector": "[id*='thirdparty']",
                                "type": "hide-empty"
                            }
                        ]
                    },
                    {
                        "domain": "insider.com",
                        "rules": [
                            {
                                "selector": ".in-post-sticky",
                                "type": "hide-empty"
                            }
                        ]
                    },
                    {
                        "domain": "investing.com",
                        "rules": [
                            {
                                "selector": ".dfpVideo",
                                "type": "hide-empty"
                            },
                            {
                                "selector": ".adDrawer",
                                "type": "hide-empty"
                            },
                            {
                                "selector": "#hpAdVideo",
                                "type": "hide-empty"
                            },
                            {
                                "selector": "[advertisementtext='Advertisement']",
                                "type": "closest-empty"
                            }
                        ]
                    },
                    {
                        "domain": "kbb.com",
                        "rules": [
                            {
                                "selector": "#contentFor_kbbAdsSimplifiedNativeAd",
                                "type": "hide"
                            }
                        ]
                    },
                    {
                        "domain": "komputerswiat.pl",
                        "rules": [
                            {
                                "selector": "[class*='extraList']",
                                "type": "hide-empty"
                            },
                            {
                                "selector": "[class*='placeholder']",
                                "type": "hide-empty"
                            }
                        ]
                    },
                    {
                        "domain": "leboncoin.fr",
                        "rules": [
                            {
                                "selector": "#lht-space-ad",
                                "type": "hide-empty"
                            },
                            {
                                "selector": "[class*='styles__ad']",
                                "type": "hide-empty"
                            }
                        ]
                    },
                    {
                        "domain": "livemint.com",
                        "rules": [
                            {
                                "selector": "#adfreeDeskSpace",
                                "type": "hide-empty"
                            },
                            {
                                "selector": "#dekBudgetAd",
                                "type": "hide-empty"
                            }
                        ]
                    },
                    {
                        "domain": "macrumors.com",
                        "rules": [
                            {
                                "selector": ".tertiary",
                                "type": "hide-empty"
                            },
                            {
                                "selector": "[class*='sidebarblock']",
                                "type": "hide-empty"
                            }
                        ]
                    },
                    {
                        "domain": "mail.com",
                        "rules": [
                            {
                                "selector": ".primis",
                                "type": "closest-empty"
                            }
                        ]
                    },
                    {
                        "domain": "marketwatch.com",
                        "rules": [
                            {
                                "selector": ".j-ad",
                                "type": "closest-empty"
                            }
                        ]
                    },
                    {
                        "domain": "metro.co.uk",
                        "rules": [
                            {
                                "type": "disable-default"
                            },
                            {
                                "selector": ".ad-slot-container",
                                "type": "hide-empty"
                            }
                        ]
                    },
                    {
                        "domain": "mirror.co.uk",
                        "rules": [
                            {
                                "selector": "#comments-standalone-mpu",
                                "type": "hide-empty"
                            }
                        ]
                    },
                    {
                        "domain": "motortrend.com",
                        "rules": [
                            {
                                "selector": "[id*='AboveNavAd']",
                                "type": "closest-empty"
                            },
                            {
                                "selector": "._11KmK",
                                "type": "hide-empty"
                            },
                            {
                                "selector": ".AtFxB",
                                "type": "hide-empty"
                            }
                        ]
                    },
                    {
                        "domain": "n1info.si",
                        "rules": [
                            {
                                "selector": "[class*='banner-placeholder']",
                                "type": "hide-empty"
                            }
                        ]
                    },
                    {
                        "domain": "nasdaq.com",
                        "rules": [
                            {
                                "selector": "[class^='ads__midpage']",
                                "type": "hide-empty"
                            },
                            {
                                "selector": "[class^='ads__right-rail']",
                                "type": "hide-empty"
                            }
                        ]
                    },
                    {
                        "domain": "nbcsports.com",
                        "rules": [
                            {
                                "selector": ".block-mps",
                                "type": "hide-empty"
                            },
                            {
                                "selector": "#nbcsports-leaderboard",
                                "type": "hide-empty"
                            }
                        ]
                    },
                    {
                        "domain": "nerdist.com",
                        "rules": [
                            {
                                "selector": ".kskdCls",
                                "type": "hide"
                            }
                        ]
                    },
                    {
                        "domain": "newser.com",
                        "rules": [
                            {
                                "selector": ".RightRailAds",
                                "type": "hide-empty"
                            },
                            {
                                "selector": "#headerAdSection",
                                "type": "hide-empty"
                            },
                            {
                                "selector": "#FreeStarVideoAdContainer",
                                "type": "closest-empty"
                            },
                            {
                                "selector": "[id^='div-insticator-ad']",
                                "type": "closest-empty"
                            },
                            {
                                "selector": "#divMobileHeaderAd",
                                "type": "closest-empty"
                            },
                            {
                                "selector": "#divImageAd",
                                "type": "closest-empty"
                            },
                            {
                                "selector": ".divNColAdRepeating",
                                "type": "closest-empty"
                            }
                        ]
                    },
                    {
                        "domain": "newsmax.com",
                        "rules": [
                            {
                                "selector": ".DFPad",
                                "type": "hide-empty"
                            }
                        ]
                    },
                    {
                        "domain": "nottinghampost.com",
                        "rules": [
                            {
                                "selector": "#auth-ui_one-tap-container",
                                "type": "hide"
                            },
                            {
                                "selector": "#comments-standalone-mpu",
                                "type": "hide-empty"
                            }
                        ]
                    },
                    {
                        "domain": "nytimes.com",
                        "rules": [
                            {
                                "selector": "#top-wrapper",
                                "type": "hide-empty"
                            },
                            {
                                "selector": "#bottom-wrapper",
                                "type": "hide-empty"
                            },
                            {
                                "selector": "#mid1-wrapper",
                                "type": "hide-empty"
                            },
                            {
                                "selector": "#mid2-wrapper",
                                "type": "hide-empty"
                            },
                            {
                                "selector": "#mid3-wrapper",
                                "type": "hide-empty"
                            },
                            {
                                "selector": "#mktg-wrapper",
                                "type": "hide-empty"
                            },
                            {
                                "selector": ".e1xxpj0j1",
                                "type": "hide-empty"
                            },
                            {
                                "selector": "[id*='story-ad']",
                                "type": "hide-empty"
                            },
                            {
                                "selector": "[data-testid='StandardAd']",
                                "type": "closest-empty"
                            },
                            {
                                "selector": ".pz-ad-box",
                                "type": "hide-empty"
                            }
                        ]
                    },
                    {
                        "domain": "observador.pt",
                        "rules": [
                            {
                                "selector": ".obs-ad-placeholder",
                                "type": "hide-empty"
                            }
                        ]
                    },
                    {
                        "domain": "orange.fr",
                        "rules": [
                            {
                                "selector": ".tag-rm",
                                "type": "hide-empty"
                            }
                        ]
                    },
                    {
                        "domain": "on.cc",
                        "rules": [
                            {
                                "selector": "#mOverLay-container",
                                "type": "hide"
                            },
                            {
                                "selector": ".lrec",
                                "type": "hide-empty"
                            }
                        ]
                    },
                    {
                        "domain": "ouest-france.fr",
                        "rules": [
                            {
                                "selector": "[id*='pub_banniere']",
                                "type": "hide-empty"
                            },
                            {
                                "selector": "[id*='pub_pave']",
                                "type": "hide-empty"
                            }
                        ]
                    },
                    {
                        "domain": "paypal.com",
                        "rules": [
                            {
                                "selector": "#gslFrame",
                                "type": "hide"
                            }
                        ]
                    },
                    {
                        "domain": "petapixel.com",
                        "rules": [
                            {
                                "selector": ".banners",
                                "type": "hide-empty"
                            },
                            {
                                "selector": "#ppvideoadvertisement",
                                "type": "closest-empty"
                            }
                        ]
                    },
                    {
                        "domain": "peterboroughtoday.co.uk",
                        "rules": [
                            {
                                "selector": ".mpu-item",
                                "type": "closest-empty"
                            },
                            {
                                "selector": "[class*='AdContainer']",
                                "type": "hide-empty"
                            }
                        ]
                    },
                    {
                        "domain": "polygon.com",
                        "rules": [
                            {
                                "selector": "[class*='ad_unit']",
                                "type": "override"
                            },
                            {
                                "selector": "[id*='gpt-']",
                                "type": "override"
                            },
                            {
                                "selector": ".m-ad",
                                "type": "hide-empty"
                            }
                        ]
                    },
                    {
                        "domain": "popsci.com",
                        "rules": [
                            {
                                "selector": ".mtc-unit-prefill-container",
                                "type": "hide-empty"
                            },
                            {
                                "selector": ".ad-slot-wrapper",
                                "type": "hide-empty"
                            }
                        ]
                    },
                    {
                        "domain": "psypost.com",
                        "rules": [
                            {
                                "selector": ".jeg_midbar",
                                "type": "hide-empty"
                            }
                        ]
                    },
                    {
                        "domain": "publico.es",
                        "rules": [
                            {
                                "selector": ".pb-ads",
                                "type": "hide-empty"
                            },
                            {
                                "selector": "#sc_intxt_container",
                                "type": "hide"
                            }
                        ]
                    },
                    {
                        "domain": "qz.com",
                        "rules": [
                            {
                                "selector": "#marquee-ad",
                                "type": "closest-empty"
                            }
                        ]
                    },
                    {
                        "domain": "rawstory.com",
                        "rules": [
                            {
                                "selector": ".container_proper-ad-unit",
                                "type": "hide"
                            },
                            {
                                "selector": ".controlled_via_ad_manager",
                                "type": "hide"
                            },
                            {
                                "selector": ".mgid_3x2",
                                "type": "hide-empty"
                            },
                            {
                                "selector": ".proper-ad-unit",
                                "type": "hide"
                            },
                            {
                                "selector": "[id^='rc-widget-']",
                                "type": "hide-empty"
                            },
                            {
                                "selector": "#story-top-ad",
                                "type": "hide"
                            }
                        ]
                    },
                    {
                        "domain": "reddit.com",
                        "rules": [
                            {
                                "selector": "._233XfOVq91N_ugGQDBb_OT",
                                "type": "hide"
                            },
                            {
                                "selector": "._2vPrb00OnreVznxQ-SNql9",
                                "type": "hide"
                            },
                            {
                                "selector": "[devicetype=\"desktop\"] .grid:not([style='filter: blur(4px);']) ~ shreddit-experience-tree",
                                "type": "hide"
                            }
                        ]
                    },
                    {
                        "domain": "refinery29.com",
                        "rules": [
                            {
                                "selector": ".section-ad",
                                "type": "hide-empty"
                            }
                        ]
                    },
                    {
                        "domain": "reuters.com",
                        "rules": [
                            {
                                "selector": "[testid='ResponsiveAdSlot']",
                                "type": "hide-empty"
                            }
                        ]
                    },
                    {
                        "domain": "rumble.com",
                        "rules": [
                            {
                                "selector": "[id^='rumble-ad']",
                                "type": "hide-empty"
                            }
                        ]
                    },
                    {
                        "domain": "scmp.com",
                        "rules": [
                            {
                                "selector": "[class*='ad-slot-container']",
                                "type": "hide-empty"
                            },
                            {
                                "selector": ".top-ad",
                                "type": "hide-empty"
                            },
                            {
                                "selector": ".advertisement--mobile",
                                "type": "hide-empty"
                            },
                            {
                                "selector": ".bottom-ad",
                                "type": "hide-empty"
                            },
                            {
                                "selector": ".article-list__inline-ad",
                                "type": "hide-empty"
                            },
                            {
                                "selector": ".page-container__mobile-native-ad",
                                "type": "hide-empty"
                            },
                            {
                                "selector": ".ad-area",
                                "type": "hide-empty"
                            }
                        ]
                    },
                    {
                        "domain": "semafor.com",
                        "rules": [
                            {
                                "selector": "[class*='adMargin']",
                                "type": "hide-empty"
                            },
                            {
                                "selector": "[class*='adHeaderMargin']",
                                "type": "hide-empty"
                            }
                        ]
                    },
                    {
                        "domain": "sfchronicle.com",
                        "rules": [
                            {
                                "selector": "[class*='belowMastheadWrapper']",
                                "type": "hide-empty"
                            }
                        ]
                    },
                    {
                        "domain": "si.com",
                        "rules": [
                            {
                                "selector": ".m-ad",
                                "type": "closest-empty"
                            },
                            {
                                "selector": ".m-header-ad",
                                "type": "closest-empty"
                            }
                        ]
                    },
                    {
                        "domain": "skysports.com",
                        "rules": [
                            {
                                "selector": "[data-format='leaderboard']",
                                "type": "hide-empty"
                            }
                        ]
                    },
                    {
                        "domain": "slate.com",
                        "rules": [
                            {
                                "selector": ".slate-ad",
                                "type": "hide-empty"
                            },
                            {
                                "selector": ".top-ad",
                                "type": "hide"
                            }
                        ]
                    },
                    {
                        "domain": "snopes.com",
                        "rules": [
                            {
                                "selector": ".proper-dynamic-insertion",
                                "type": "closest-empty"
                            }
                        ]
                    },
                    {
                        "domain": "spanishdict.com",
                        "rules": [
                            {
                                "selector": "[id*='adSide']",
                                "type": "hide-empty"
                            },
                            {
                                "selector": "[id*='adTop']",
                                "type": "hide-empty"
                            },
                            {
                                "selector": "[id*='adMiddle']",
                                "type": "hide-empty"
                            }
                        ]
                    },
                    {
                        "domain": "spankbang.com",
                        "rules": [
                            {
                                "selector": ".ptgncdn_holder",
                                "type": "hide"
                            }
                        ]
                    },
                    {
                        "domain": "sportbible.com",
                        "rules": [
                            {
                                "selector": "[class*='Advert']",
                                "type": "hide"
                            }
                        ]
                    },
                    {
                        "domain": "takealot.com",
                        "rules": [
                            {
                                "selector": "[class*='ad-slot_']",
                                "type": "override"
                            }
                        ]
                    },
                    {
                        "domain": "sportbible.com",
                        "rules": [
                            {
                                "selector": "[class*='Advert']",
                                "type": "hide"
                            }
                        ]
                    },
                    {
                        "domain": "target.com",
                        "rules": [
                            {
                                "selector": "[class^='styles__PubAdWrapper']",
                                "type": "closest-empty"
                            }
                        ]
                    },
                    {
                        "domain": "theatlantic.com",
                        "rules": [
                            {
                                "selector": "[class*='ArticleInjector']",
                                "type": "hide-empty"
                            }
                        ]
                    },
                    {
                        "domain": "thegatewaypundit.com",
                        "rules": [
                            {
                                "selector": ".code-block",
                                "type": "hide"
                            }
                        ]
                    },
                    {
                        "domain": "thehour.com",
                        "rules": [
                            {
                                "selector": ".belowMastheadWrapper",
                                "type": "hide-empty"
                            }
                        ]
                    },
                    {
                        "domain": "thehindu.com",
                        "rules": [
                            {
                                "selector": "#articledivrec",
                                "type": "hide-empty"
                            }
                        ]
                    },
                    {
                        "domain": "thetimes.co.uk",
                        "rules": [
                            {
                                "selector": "#ad-header",
                                "type": "closest-empty"
                            },
                            {
                                "selector": ".Section-ad",
                                "type": "hide-empty"
                            },
                            {
                                "selector": "[class*='responsive__NativeAd']",
                                "type": "hide-empty"
                            }
                        ]
                    },
                    {
                        "domain": "thewordfinder.com",
                        "rules": [
                            {
                                "selector": "[id*='adngin']",
                                "type": "closest-empty"
                            }
                        ]
                    },
                    {
                        "domain": "thingiverse.com",
                        "rules": [
                            {
                                "selector": "[class*='AdCard__leaderboard']",
                                "type": "hide-empty"
                            }
                        ]
                    },
                    {
                        "domain": "tinybeans.com",
                        "rules": [
                            {
                                "selector": ".tb-ad",
                                "type": "hide-empty"
                            }
                        ]
                    },
                    {
                        "domain": "tripadvisor.ca",
                        "rules": [
                            {
                                "selector": "#tripGoogleOnetapContainer",
                                "type": "hide"
                            },
                            {
                                "selector": ".ZkqhQ",
                                "type": "hide"
                            },
                            {
                                "selector": ".mxEhR",
                                "type": "hide"
                            }
                        ]
                    },
                    {
                        "domain": "tripadvisor.de",
                        "rules": [
                            {
                                "selector": "#tripGoogleOnetapContainer",
                                "type": "hide"
                            },
                            {
                                "selector": ".ZkqhQ",
                                "type": "hide"
                            },
                            {
                                "selector": ".mxEhR",
                                "type": "hide"
                            }
                        ]
                    },
                    {
                        "domain": "tripadvisor.co.uk",
                        "rules": [
                            {
                                "selector": "#tripGoogleOnetapContainer",
                                "type": "hide"
                            },
                            {
                                "selector": ".ZkqhQ",
                                "type": "hide"
                            },
                            {
                                "selector": ".mxEhR",
                                "type": "hide"
                            }
                        ]
                    },
                    {
                        "domain": "tripadvisor.com",
                        "rules": [
                            {
                                "selector": "#tripGoogleOnetapContainer",
                                "type": "hide"
                            },
                            {
                                "selector": ".ZkqhQ",
                                "type": "hide"
                            },
                            {
                                "selector": ".mxEhR",
                                "type": "hide"
                            }
                        ]
                    },
                    {
                        "domain": "tripadvisor.fr",
                        "rules": [
                            {
                                "selector": "#tripGoogleOnetapContainer",
                                "type": "hide"
                            },
                            {
                                "selector": ".ZkqhQ",
                                "type": "hide"
                            },
                            {
                                "selector": ".mxEhR",
                                "type": "hide"
                            }
                        ]
                    },
                    {
                        "domain": "tvtropes.org",
                        "rules": [
                            {
                                "selector": "[class*='-fad-unit']",
                                "type": "hide-empty"
                            }
                        ]
                    },
                    {
                        "domain": "uol.com.br",
                        "rules": [
                            {
                                "selector": ".model-base-bnr",
                                "type": "hide"
                            }
                        ]
                    },
                    {
                        "domain": "usnews.com",
                        "rules": [
                            {
                                "selector": "[class^='Ad__Container-']",
                                "type": "hide"
                            },
                            {
                                "selector": "#ac-lre-player",
                                "type": "hide-empty"
                            }
                        ]
                    },
                    {
                        "domain": "vinted.fr",
                        "rules": [
                            {
                                "selector": ".ad-container--leaderboard",
                                "type": "hide"
                            }
                        ]
                    },
                    {
                        "domain": "vice.com",
                        "rules": [
                            {
                                "selector": ".adph",
                                "type": "hide-empty"
                            },
                            {
                                "selector": ".vice-ad__container",
                                "type": "hide-empty"
                            },
                            {
                                "selector": ".fixed-slot",
                                "type": "hide"
                            }
                        ]
                    },
                    {
                        "domain": "westernjournal.com",
                        "rules": [
                            {
                                "selector": ".sponsor",
                                "type": "hide-empty"
                            }
                        ]
                    },
                    {
                        "domain": "washingtonpost.com",
                        "rules": [
                            {
                                "selector": "wp-ad",
                                "type": "closest-empty"
                            },
                            {
                                "selector": "#leaderboard-wrapper",
                                "type": "hide-empty"
                            },
                            {
                                "selector": ".outbrain-wrapper",
                                "type": "hide-empty"
                            }
                        ]
                    },
                    {
                        "domain": "whitakerfuneralhome.com",
                        "rules": [
                            {
                                "selector": ".top-banner",
                                "type": "override"
                            }
                        ]
                    },
                    {
                        "domain": "winnipegfreepress.com",
                        "rules": [
                            {
                                "selector": ".article-ad",
                                "type": "hide"
                            }
                        ]
                    },
                    {
                        "domain": "wiwo.de",
                        "rules": [
                            {
                                "type": "disable-default"
                            }
                        ]
                    },
                    {
                        "domain": "wsj.com",
                        "rules": [
                            {
                                "selector": "#cx-what-to-read-next",
                                "type": "closest-empty"
                            },
                            {
                                "selector": "[class*='WSJTheme--adWrapper']",
                                "type": "hide-empty"
                            }
                        ]
                    },
                    {
                        "domain": "wunderground.com",
                        "rules": [
                            {
                                "selector": ".pane-wu-fullscreenweather-ad-box-atf",
                                "type": "hide-empty"
                            }
                        ]
                    },
                    {
                        "domain": "wykop.pl",
                        "rules": [
                            {
                                "selector": ".pub-slot-wrapper",
                                "type": "hide-empty"
                            }
                        ]
                    },
                    {
                        "domain": "yahoo.com",
                        "rules": [
                            {
                                "selector": ".darla",
                                "type": "closest-empty"
                            },
                            {
                                "selector": "[data-content='Advertisement']",
                                "type": "hide-empty"
                            }
                        ]
                    },
                    {
                        "domain": "gazeta.pl",
                        "rules": [
                            {
                                "selector": "[class*='DFP-']",
                                "type": "closest-empty"
                            },
                            {
                                "selector": "[id*='banC']",
                                "type": "hide-empty"
                            },
                            {
                                "selector": ".indexPremium__adv",
                                "type": "hide-empty"
                            }
                        ]
                    },
                    {
                        "domain": "nfl.com",
                        "rules": [
                            {
                                "selector": "[class*='adv-block']",
                                "type": "closest-empty"
                            }
                        ]
                    },
                    {
                        "domain": "usatoday.com",
                        "rules": [
                            {
                                "selector": "[aria-label='advertisement']",
                                "type": "closest-empty"
                            },
                            {
                                "selector": ".gnt_tb",
                                "type": "hide-empty"
                            },
                            {
                                "selector": ".gnt_flp",
                                "type": "hide-empty"
                            }
                        ]
                    },
                    {
                        "domain": "washingtontimes.com",
                        "rules": [
                            {
                                "selector": ".connatixcontainer",
                                "type": "hide"
                            },
                            {
                                "selector": "[id*='cxense-']",
                                "type": "closest-empty"
                            }
                        ]
                    },
                    {
                        "domain": "xfinity.com",
                        "rules": [
                            {
                                "selector": ".f-gpc-flyout",
                                "type": "hide"
                            },
                            {
                                "selector": ".f-gpc-banner",
                                "type": "hide"
                            }
                        ]
                    },
                    {
                        "domain": "first-party.site",
                        "rules": [
                            {
                                "selector": ".hide-test",
                                "type": "hide"
                            },
                            {
                                "selector": ".hide-empty-test",
                                "type": "hide-empty"
                            },
                            {
                                "selector": ".closest-empty-test",
                                "type": "closest-empty"
                            },
                            {
                                "selector": "[class^='ad-container']",
                                "type": "override"
                            }
                        ]
                    },
                    {
                        "domain": "privacy-test-pages.site",
                        "rules": [
                            {
                                "selector": ".hide-test",
                                "type": "hide"
                            },
                            {
                                "selector": ".hide-empty-test",
                                "type": "hide-empty"
                            },
                            {
                                "selector": ".closest-empty-test",
                                "type": "closest-empty"
                            },
                            {
                                "selector": "[class^='ad-container']",
                                "type": "override"
                            }
                        ]
                    }
                ]
            },
            "state": "enabled",
<<<<<<< HEAD
            "hash": "15184cba961aadf588965f6caf070306"
=======
            "hash": "c747ff47f18924f7ddde7cea3874e3bc"
>>>>>>> 83bc0d1c
        },
        "exceptionHandler": {
            "exceptions": [
                {
                    "domain": "earth.google.com"
                },
                {
                    "domain": "iscorp.com"
                },
                {
                    "domain": "marvel.com"
                },
                {
                    "domain": "sundancecatalog.com"
                }
            ],
            "state": "disabled",
            "hash": "5e792dd491428702bc0104240fbce0ce"
        },
        "fingerprintingAudio": {
            "state": "disabled",
            "exceptions": [
                {
                    "domain": "litebluesso.usps.gov"
                },
                {
                    "domain": "earth.google.com"
                },
                {
                    "domain": "iscorp.com"
                },
                {
                    "domain": "marvel.com"
                },
                {
                    "domain": "sundancecatalog.com"
                }
            ],
            "hash": "f25a8f2709e865c2bd743828c7ee2f77"
        },
        "fingerprintingBattery": {
            "exceptions": [
                {
                    "domain": "litebluesso.usps.gov"
                },
                {
                    "domain": "earth.google.com"
                },
                {
                    "domain": "iscorp.com"
                },
                {
                    "domain": "marvel.com"
                },
                {
                    "domain": "sundancecatalog.com"
                }
            ],
            "state": "enabled",
            "hash": "440f8d663d59430c93d66208655d9238"
        },
        "fingerprintingCanvas": {
            "settings": {
                "webGl": "enabled"
            },
            "exceptions": [
                {
                    "domain": "adidas.com"
                },
                {
                    "domain": "adidas.co.uk"
                },
                {
                    "domain": "amtrak.com"
                },
                {
                    "domain": "att.com"
                },
                {
                    "domain": "bloomingdales.com"
                },
                {
                    "domain": "capitalone.com"
                },
                {
                    "domain": "chase.com"
                },
                {
                    "domain": "citi.com"
                },
                {
                    "domain": "emirates.com"
                },
                {
                    "domain": "fedex.com"
                },
                {
                    "domain": "finishline.com"
                },
                {
                    "domain": "gynzykids.com"
                },
                {
                    "domain": "hm.com"
                },
                {
                    "domain": "ikea.com"
                },
                {
                    "domain": "litebluesso.usps.gov"
                },
                {
                    "domain": "manulife.ca"
                },
                {
                    "domain": "navyfederal.org"
                },
                {
                    "domain": "northernrailway.co.uk"
                },
                {
                    "domain": "online-calculator.com"
                },
                {
                    "domain": "online-stopwatch.com"
                },
                {
                    "domain": "spirit.com"
                },
                {
                    "domain": "suncoastcreditunion.com"
                },
                {
                    "domain": "thetrainline.com"
                },
                {
                    "domain": "usps.com"
                },
                {
                    "domain": "walgreens.com"
                },
                {
                    "domain": "wellsfargo.com"
                },
                {
                    "domain": "xfinity.com"
                },
                {
                    "domain": "godaddy.com"
                },
                {
                    "domain": "earth.google.com"
                },
                {
                    "domain": "iscorp.com"
                },
                {
                    "domain": "marvel.com"
                },
                {
                    "domain": "sundancecatalog.com"
                }
            ],
            "state": "disabled",
            "hash": "ea4c565bae27996f0d651300d757594c"
        },
        "fingerprintingHardware": {
            "settings": {
                "keyboard": {
                    "type": "undefined"
                },
                "hardwareConcurrency": {
                    "type": "number",
                    "value": 4
                },
                "deviceMemory": {
                    "type": "undefined"
                }
            },
            "exceptions": [
                {
                    "domain": "www.ticketmaster.com"
                },
                {
                    "domain": "gamestop.com"
                },
                {
                    "domain": "godaddy.com"
                },
                {
                    "domain": "fedex.com"
                },
                {
                    "domain": "litebluesso.usps.gov"
                },
                {
                    "domain": "realestate.com.au"
                },
                {
                    "domain": "secureserver.net"
                },
                {
                    "domain": "hyatt.com"
                },
                {
                    "domain": "earth.google.com"
                },
                {
                    "domain": "iscorp.com"
                },
                {
                    "domain": "marvel.com"
                },
                {
                    "domain": "sundancecatalog.com"
                }
            ],
            "state": "enabled",
            "hash": "911cbc583f376d416ac75c57ecc577f1"
        },
        "fingerprintingScreenSize": {
            "settings": {
                "availTop": {
                    "type": "number",
                    "value": 0
                },
                "availLeft": {
                    "type": "number",
                    "value": 0
                },
                "colorDepth": {
                    "type": "number",
                    "value": 24
                },
                "pixelDepth": {
                    "type": "number",
                    "value": 24
                }
            },
            "exceptions": [
                {
                    "domain": "fedex.com"
                },
                {
                    "domain": "gamestop.com"
                },
                {
                    "domain": "godaddy.com"
                },
                {
                    "domain": "hyatt.com"
                },
                {
                    "domain": "litebluesso.usps.gov"
                },
                {
                    "domain": "secureserver.net"
                },
                {
                    "domain": "earth.google.com"
                },
                {
                    "domain": "iscorp.com"
                },
                {
                    "domain": "marvel.com"
                },
                {
                    "domain": "sundancecatalog.com"
                }
            ],
            "state": "enabled",
            "hash": "0fb22f84b750e0d29bad55bd95d9ce2b"
        },
        "fingerprintingTemporaryStorage": {
            "exceptions": [
                {
                    "domain": "fedex.com"
                },
                {
                    "domain": "litebluesso.usps.gov"
                },
                {
                    "domain": "earth.google.com"
                },
                {
                    "domain": "iscorp.com"
                },
                {
                    "domain": "marvel.com"
                },
                {
                    "domain": "sundancecatalog.com"
                }
            ],
            "state": "enabled",
            "hash": "568a23faa984c8e7eda002294ad8f82f"
        },
        "googleRejected": {
            "exceptions": [
                {
                    "domain": "earth.google.com"
                },
                {
                    "domain": "iscorp.com"
                },
                {
                    "domain": "marvel.com"
                },
                {
                    "domain": "sundancecatalog.com"
                }
            ],
            "state": "disabled",
            "hash": "5e792dd491428702bc0104240fbce0ce"
        },
        "gpc": {
            "state": "enabled",
            "exceptions": [
                {
                    "domain": "abcnews.go.com"
                },
                {
                    "domain": "allegiantair.com"
                },
                {
                    "domain": "boston.com"
                },
                {
                    "domain": "costco.com"
                },
                {
                    "domain": "crunchyroll.com"
                },
                {
                    "domain": "eventbrite.com"
                },
                {
                    "domain": "duluthtrading.com"
                },
                {
                    "domain": "web.whatsapp.com"
                },
                {
                    "domain": "verizon.com"
                },
                {
                    "domain": "chime.com"
                },
                {
                    "domain": "earth.google.com"
                },
                {
                    "domain": "iscorp.com"
                },
                {
                    "domain": "marvel.com"
                },
                {
                    "domain": "sundancecatalog.com"
<<<<<<< HEAD
=======
                },
                {
                    "domain": "oreillyauto.com"
>>>>>>> 83bc0d1c
                }
            ],
            "settings": {
                "gpcHeaderEnabledSites": [
                    "global-privacy-control.glitch.me",
                    "globalprivacycontrol.org",
                    "washingtonpost.com",
                    "nytimes.com",
                    "privacy-test-pages.site"
                ]
            },
<<<<<<< HEAD
            "hash": "083267b595694bd75cda73218f8811c2"
=======
            "hash": "9f8ae6a01924a47b3ca6ce18f001cbd9"
>>>>>>> 83bc0d1c
        },
        "harmfulApis": {
            "settings": {
                "deviceOrientation": {
                    "state": "enabled",
                    "filterEvents": [
                        "deviceorientation",
                        "devicemotion"
                    ]
                },
                "GenericSensor": {
                    "state": "enabled",
                    "filterPermissions": [
                        "accelerometer",
                        "ambient-light-sensor",
                        "gyroscope",
                        "magnetometer"
                    ],
                    "blockSensorStart": true
                },
                "UaClientHints": {
                    "state": "enabled",
                    "highEntropyValues": {
                        "trimBrands": true,
                        "model": "",
                        "trimPlatformVersion": 2,
                        "trimUaFullVersion": 1,
                        "trimFullVersionList": 1
                    }
                },
                "NetworkInformation": {
                    "state": "enabled"
                },
                "getInstalledRelatedApps": {
                    "state": "enabled",
                    "returnValue": []
                },
                "FileSystemAccess": {
                    "state": "enabled",
                    "disableOpenFilePicker": true,
                    "disableSaveFilePicker": true,
                    "disableDirectoryPicker": true,
                    "disableGetAsFileSystemHandle": true
                },
                "WindowPlacement": {
                    "state": "enabled",
                    "filterPermissions": [
                        "window-placement",
                        "window-management"
                    ],
                    "screenIsExtended": false
                },
                "WebBluetooth": {
                    "state": "enabled",
                    "filterPermissions": [
                        "bluetooth"
                    ],
                    "filterEvents": [
                        "availabilitychanged"
                    ],
                    "blockGetAvailability": true,
                    "blockRequestDevice": true
                },
                "WebUsb": {
                    "state": "enabled"
                },
                "WebSerial": {
                    "state": "enabled"
                },
                "WebHid": {
                    "state": "enabled"
                },
                "WebMidi": {
                    "state": "enabled",
                    "filterPermissions": [
                        "midi"
                    ]
                },
                "IdleDetection": {
                    "state": "enabled",
                    "filterPermissions": [
                        "idle-detection"
                    ]
                },
                "WebNfc": {
                    "state": "enabled",
                    "disableNdefReader": true,
                    "disableNdefMessage": true,
                    "disableNdefRecord": true
                },
                "StorageManager": {
                    "state": "enabled",
                    "allowedQuotaValues": [
                        1073741824,
                        4294967296,
                        9999999999
                    ]
                },
                "domains": []
            },
            "exceptions": [
                {
                    "domain": "earth.google.com"
                },
                {
                    "domain": "iscorp.com"
                },
                {
                    "domain": "marvel.com"
                },
                {
                    "domain": "sundancecatalog.com"
                }
            ],
            "state": "disabled",
            "hash": "44d3e707cba3ee0a3578f52dc2ce2aa4"
        },
        "https": {
            "state": "enabled",
            "exceptions": [
                {
                    "domain": "act.alz.org"
                },
                {
                    "domain": "amica.com"
                },
                {
                    "domain": "jp.square-enix.com"
                },
                {
                    "domain": "earth.google.com"
                },
                {
                    "domain": "iscorp.com"
                },
                {
                    "domain": "marvel.com"
                },
                {
                    "domain": "sundancecatalog.com"
                }
            ],
            "hash": "f772808ed34cc9ea8cbcbb7cdaf74429"
        },
        "incontextSignup": {
            "exceptions": [],
            "state": "enabled",
            "minSupportedVersion": "7.87.0",
            "settings": {
                "installedDays": 21
            },
            "hash": "32608df14a6d195edcea38c1b1a73816"
        },
        "incrementalRolloutTest": {
            "state": "disabled",
            "features": {
                "rollout": {
                    "state": "enabled",
                    "rollout": {
                        "steps": [
                            {
                                "percent": 0.5
                            }
                        ]
                    }
                }
            },
            "exceptions": [],
            "hash": "429cea8d27316dc62af04159ec7c42b5"
        },
        "navigatorInterface": {
            "exceptions": [
                {
                    "domain": "earth.google.com"
                },
                {
                    "domain": "iscorp.com"
                },
                {
                    "domain": "marvel.com"
                },
                {
                    "domain": "sundancecatalog.com"
                }
            ],
            "settings": {
                "privilegedDomains": [
                    {
                        "domain": "duckduckgo.com"
                    }
                ]
            },
            "state": "enabled",
            "hash": "698de7b963d7d7942c5c5d1e986bb1b1"
        },
        "networkProtection": {
            "state": "enabled",
            "features": {
                "waitlistBetaActive": {
                    "state": "enabled"
                },
                "waitlist": {
                    "state": "enabled"
                }
            },
            "exceptions": [],
            "hash": "7899368978e0f3aaf7eb141a027e4150"
        },
        "newTabContinueSetUp": {
            "exceptions": [],
            "state": "disabled",
            "hash": "728493ef7a1488e4781656d3f9db84aa"
        },
        "nonTracking3pCookies": {
            "settings": {
                "excludedCookieDomains": []
            },
            "exceptions": [
                {
                    "domain": "earth.google.com"
                },
                {
                    "domain": "iscorp.com"
                },
                {
                    "domain": "marvel.com"
                },
                {
                    "domain": "sundancecatalog.com"
                }
            ],
            "state": "disabled",
            "hash": "841fa92b9728c9754f050662678f82c7"
        },
        "privacyDashboard": {
            "exceptions": [],
            "features": {
                "highlightedProtectionsToggle": {
                    "state": "disabled",
                    "rollout": {
                        "steps": []
                    }
                }
            },
            "state": "disabled",
            "hash": "dede7e70939822f5ecb9eb5fae577fa3"
        },
        "referrer": {
            "exceptions": [
                {
                    "domain": "atlassian.com"
                },
                {
                    "domain": "learning.edx.org"
                },
                {
                    "domain": "login-seconnecter.ca"
                },
                {
                    "domain": "canadapost-postescanada.ca"
                },
                {
                    "domain": "player.vimeo.com"
                },
                {
                    "domain": "xcelenergy.com"
                },
                {
                    "domain": "earth.google.com"
                },
                {
                    "domain": "iscorp.com"
                },
                {
                    "domain": "marvel.com"
                },
                {
                    "domain": "sundancecatalog.com"
                }
            ],
            "state": "disabled",
            "hash": "0d3df0f7c24ebde89d2dced4e2d34322"
        },
        "requestFilterer": {
            "state": "disabled",
            "exceptions": [
                {
                    "domain": "earth.google.com"
                },
                {
                    "domain": "iscorp.com"
                },
                {
                    "domain": "marvel.com"
                },
                {
                    "domain": "sundancecatalog.com"
                }
            ],
            "settings": {
                "windowInMs": 0
            },
            "hash": "0fff8017d8ea4b5609b8f5c110be1401"
        },
        "runtimeChecks": {
            "state": "disabled",
            "exceptions": [
                {
                    "domain": "earth.google.com"
                },
                {
                    "domain": "iscorp.com"
                },
                {
                    "domain": "marvel.com"
                },
                {
                    "domain": "sundancecatalog.com"
                }
            ],
            "settings": {},
            "hash": "800a19533c728bbec7e31e466f898268"
        },
        "serviceworkerInitiatedRequests": {
            "exceptions": [
                {
                    "domain": "earth.google.com"
                },
                {
                    "domain": "iscorp.com"
                },
                {
                    "domain": "marvel.com"
                },
                {
                    "domain": "sundancecatalog.com"
                }
            ],
            "state": "disabled",
            "hash": "5e792dd491428702bc0104240fbce0ce"
        },
        "trackerAllowlist": {
            "state": "enabled",
            "settings": {
                "allowlistedTrackers": {
                    "3lift.com": {
                        "rules": [
                            {
                                "rule": "tlx.3lift.com/header/auction",
                                "domains": [
                                    "aternos.org"
                                ]
                            }
                        ]
                    },
                    "4dex.io": {
                        "rules": [
                            {
                                "rule": "mp.4dex.io/prebid",
                                "domains": [
                                    "aternos.org"
                                ]
                            }
                        ]
                    },
                    "a-mo.net": {
                        "rules": [
                            {
                                "rule": "prebid.a-mo.net/a/c",
                                "domains": [
                                    "aternos.org"
                                ]
                            }
                        ]
                    },
                    "acsbapp.com": {
                        "rules": [
                            {
                                "rule": "acsbapp.com",
                                "domains": [
                                    "<all>"
                                ]
                            }
                        ]
                    },
                    "addthis.com": {
                        "rules": [
                            {
                                "rule": "s7.addthis.com/js/300/addthis_widget.js",
                                "domains": [
                                    "<all>"
                                ]
                            },
                            {
                                "rule": "s7.addthis.com/l10n/",
                                "domains": [
                                    "<all>"
                                ]
                            },
                            {
                                "rule": "s7.addthis.com/static/",
                                "domains": [
                                    "<all>"
                                ]
                            }
                        ]
                    },
                    "addtoany.com": {
                        "rules": [
                            {
                                "rule": "static.addtoany.com/menu/page.js",
                                "domains": [
                                    "frankspeech.com",
                                    "x22report.com"
                                ]
                            }
                        ]
                    },
                    "adform.net": {
                        "rules": [
                            {
                                "rule": "adx.adform.net/adx/openrtb",
                                "domains": [
                                    "aternos.org"
                                ]
                            },
                            {
                                "rule": "c1.adform.net/serving/cookie/match",
                                "domains": [
                                    "dhl.de"
                                ]
                            }
                        ]
                    },
                    "ads-twitter.com": {
                        "rules": [
                            {
                                "rule": "static.ads-twitter.com/uwt.js",
                                "domains": [
                                    "hentaihaven.xxx"
                                ]
                            }
                        ]
                    },
                    "adsafeprotected.com": {
                        "rules": [
                            {
                                "rule": "static.adsafeprotected.com/favicon.ico",
                                "domains": [
                                    "tf1info.fr"
                                ]
                            },
                            {
                                "rule": "static.adsafeprotected.com/iasPET.1.js",
                                "domains": [
                                    "corriere.it"
                                ]
                            },
                            {
                                "rule": "static.adsafeprotected.com/vans-adapter-google-ima.js",
                                "domains": [
                                    "nhl.com"
                                ]
                            }
                        ]
                    },
                    "adserver.adtech.advertising.com": {
                        "rules": [
                            {
                                "rule": "adserver.adtech.advertising.com/pubapi/3.0/1/54669.7/0/0/ADTECH;v=2;cmd=bid;cors=yes",
                                "domains": [
                                    "collider.com"
                                ]
                            }
                        ]
                    },
                    "adswizz.com": {
                        "rules": [
                            {
                                "rule": "synchrobox.adswizz.com",
                                "domains": [
                                    "tunein.com"
                                ]
                            },
                            {
                                "rule": "adswizz.com/adswizz/js/SynchroClient2.js",
                                "domains": [
                                    "tunein.com"
                                ]
                            }
                        ]
                    },
                    "adthrive.com": {
                        "rules": [
                            {
                                "rule": "adthrive.com",
                                "domains": [
                                    "adamtheautomator.com",
                                    "gardeningknowhow.com",
                                    "packhacker.com"
                                ]
                            }
                        ]
                    },
                    "ahacdn.me": {
                        "rules": [
                            {
                                "rule": "ahacdn.me",
                                "domains": [
                                    "<all>"
                                ]
                            }
                        ]
                    },
                    "aimbase.com": {
                        "rules": [
                            {
                                "rule": "ws.aimbase.com/Scripts/awa.js",
                                "domains": [
                                    "chriscraft.com",
                                    "regulatormarine.com"
                                ]
                            }
                        ]
                    },
                    "akadns.net": {
                        "rules": [
                            {
                                "rule": "login.fidelity.com.febsec-fidelity.com.akadns.net",
                                "domains": [
                                    "fidelity.com"
                                ]
                            }
                        ]
                    },
                    "aldi-digital.co.uk": {
                        "rules": [
                            {
                                "rule": "assets.aldi-digital.co.uk/assets/050b4966c22c430e5c9308903ebb87e1/dist/scripts/main.js",
                                "domains": [
                                    "aldi.co.uk"
                                ]
                            }
                        ]
                    },
                    "alicdn.com": {
                        "rules": [
                            {
                                "rule": "alicdn.com",
                                "domains": [
                                    "aliexpress.us"
                                ]
                            }
                        ]
                    },
                    "amazon-adsystem.com": {
                        "rules": [
                            {
                                "rule": "c.amazon-adsystem.com/aax2/apstag.js",
                                "domains": [
                                    "4029tv.com",
                                    "cnn.com",
                                    "corriere.it",
                                    "eurogamer.net",
                                    "foxweather.com",
                                    "kcci.com",
                                    "kcra.com",
                                    "ketv.com",
                                    "kmbc.com",
                                    "koat.com",
                                    "koco.com",
                                    "ksbw.com",
                                    "mynbc5.com",
                                    "seattletimes.com",
                                    "thesurfersview.com",
                                    "wapt.com",
                                    "wbaltv.com",
                                    "wcvb.com",
                                    "wdsu.com",
                                    "wesh.com",
                                    "wgal.com",
                                    "wildrivers.lostcoastoutpost.com",
                                    "wisn.com",
                                    "wlky.com",
                                    "wlwt.com",
                                    "wmtw.com",
                                    "wmur.com",
                                    "wpbf.com",
                                    "wtae.com",
                                    "wvtm13.com",
                                    "wxii12.com",
                                    "wyff4.com"
                                ]
                            }
                        ]
                    },
                    "amazon.dev": {
                        "rules": [
                            {
                                "rule": "prime.amazon.dev",
                                "domains": [
                                    "<all>"
                                ]
                            }
                        ]
                    },
                    "amazonaws.com": {
                        "rules": [
                            {
                                "rule": "elb.amazonaws.com/public/digital-experience/js/common.js",
                                "domains": [
                                    "cigna.com"
                                ]
                            }
                        ]
                    },
                    "analytics-egain.com": {
                        "rules": [
                            {
                                "rule": "analytics.analytics-egain.com/onetag/",
                                "domains": [
                                    "support.norton.com"
                                ]
                            }
                        ]
                    },
                    "aticdn.net": {
                        "rules": [
                            {
                                "rule": "tag.aticdn.net",
                                "domains": [
                                    "<all>"
                                ]
                            }
                        ]
                    },
                    "att.com": {
                        "rules": [
                            {
                                "rule": "att.com/scripts/att_common.js",
                                "domains": [
                                    "directv.com"
                                ]
                            }
                        ]
                    },
                    "aweber.com": {
                        "rules": [
                            {
                                "rule": "aweber.com/form/",
                                "domains": [
                                    "<all>"
                                ]
                            }
                        ]
                    },
                    "azure.net": {
                        "rules": [
                            {
                                "rule": "amp.azure.net/libs/amp/",
                                "domains": [
                                    "<all>"
                                ]
                            }
                        ]
                    },
                    "azureedge.net": {
                        "rules": [
                            {
                                "rule": "orderweb-cdn-endpoint-centralus.azureedge.net/js/chunk-vendors.js",
                                "domains": [
                                    "chipotle.com"
                                ]
                            }
                        ]
                    },
                    "bc0a.com": {
                        "rules": [
                            {
                                "rule": "marvel-b1-cdn.bc0a.com/f00000000269380/www.beretta.com/assets/",
                                "domains": [
                                    "beretta.com"
                                ]
                            }
                        ]
                    },
                    "bing.com": {
                        "rules": [
                            {
                                "rule": "r.bing.com/rp/",
                                "domains": [
                                    "<all>"
                                ]
                            },
                            {
                                "rule": "bing.com/th",
                                "domains": [
                                    "<all>"
                                ]
                            },
                            {
                                "rule": "www.bing.com/api/maps/mapcontrol",
                                "domains": [
                                    "<all>"
                                ]
                            },
                            {
                                "rule": "www.bing.com/api/v6/Places/AutoSuggest",
                                "domains": [
                                    "<all>"
                                ]
                            },
                            {
                                "rule": "www.bing.com/maps/sdk/mapcontrol",
                                "domains": [
                                    "<all>"
                                ]
                            },
                            {
                                "rule": "www.bing.com/maps/sdkrelease/mapcontrol",
                                "domains": [
                                    "<all>"
                                ]
                            },
                            {
                                "rule": "www.bing.com/rp/",
                                "domains": [
                                    "<all>"
                                ]
                            }
                        ]
                    },
                    "boldapps.net": {
                        "rules": [
                            {
                                "rule": "option.boldapps.net/js/options.js",
                                "domains": [
                                    "<all>"
                                ]
                            }
                        ]
                    },
                    "captcha-delivery.com": {
                        "rules": [
                            {
                                "rule": "captcha-delivery.com",
                                "domains": [
                                    "<all>"
                                ]
                            }
                        ]
                    },
                    "casalemedia.com": {
                        "rules": [
                            {
                                "rule": "htlb.casalemedia.com/cygnus",
                                "domains": [
                                    "aternos.org"
                                ]
                            }
                        ]
                    },
                    "certona.net": {
                        "rules": [
                            {
                                "rule": "edge1.certona.net/cd/dd7aa8af/www.asics.com/scripts/resonance.js",
                                "domains": [
                                    "asics.com"
                                ]
                            }
                        ]
                    },
                    "civiccomputing.com": {
                        "rules": [
                            {
                                "rule": "civiccomputing\\.com\\/9\\/cookieControl-9\\.x\\.min\\.js",
                                "domains": [
                                    "collisionconf.com"
                                ]
                            }
                        ]
                    },
                    "cloudflare.com": {
                        "rules": [
                            {
                                "rule": "cdnjs.cloudflare.com/cdn-cgi/scripts/.*/cloudflare-static/rocket-loader.min.js",
                                "domains": [
                                    "<all>"
                                ]
                            },
                            {
                                "rule": "cdnjs.cloudflare.com/ajax/libs/leaflet/",
                                "domains": [
                                    "<all>"
                                ]
                            },
                            {
                                "rule": "cdnjs.cloudflare.com/ajax/libs/three.js/",
                                "domains": [
                                    "<all>"
                                ]
                            },
                            {
                                "rule": "cdnjs.cloudflare.com/ajax/libs/vue/",
                                "domains": [
                                    "<all>"
                                ]
                            },
                            {
                                "rule": "cdnjs.cloudflare.com/ajax/libs/video.js/",
                                "domains": [
                                    "<all>"
                                ]
                            },
                            {
                                "rule": "cdnjs.cloudflare.com/ajax/libs/headjs/",
                                "domains": [
                                    "<all>"
                                ]
                            },
                            {
                                "rule": "cdnjs.cloudflare.com/ajax/libs/hola_player/",
                                "domains": [
                                    "<all>"
                                ]
                            },
                            {
                                "rule": "cdnjs.cloudflare.com/ajax/libs/fingerprintjs2/1.8.6/fingerprint2.min.js",
                                "domains": [
                                    "winnipegfreepress.com"
                                ]
                            },
                            {
                                "rule": "challenges.cloudflare.com",
                                "domains": [
                                    "<all>"
                                ]
                            }
                        ]
                    },
                    "cloudfront.net": {
                        "rules": [
                            {
                                "rule": "d3oxtup47gylpj.cloudfront.net/theme/onlyfans/spa/chunk-vendors.js",
                                "domains": [
                                    "onlyfans.com"
                                ]
                            },
                            {
                                "rule": "d3nn82uaxijpm6.cloudfront.net/",
                                "domains": [
                                    "strava.com"
                                ]
                            },
                            {
                                "rule": "d9k0w0y3delq8.cloudfront.net",
                                "domains": [
                                    "hoyolab.com",
                                    "hoyoverse.com"
                                ]
                            },
                            {
                                "rule": "d2s6j0ghajv79z.cloudfront.net",
                                "domains": [
                                    "sigalert.com"
                                ]
                            },
                            {
                                "rule": "dbukjj6eu5tsf.cloudfront.net/assets.sidearmsports.com/common/js/20170825/video.js",
                                "domains": [
                                    "<all>"
                                ]
                            }
                        ]
                    },
                    "computerworld.com": {
                        "rules": [
                            {
                                "rule": "cmpv2.computerworld.com/",
                                "domains": [
                                    "computerworld.com"
                                ]
                            }
                        ]
                    },
                    "connatix.com": {
                        "rules": [
                            {
                                "rule": "cd.connatix.com",
                                "domains": [
                                    "<all>"
                                ]
                            },
                            {
                                "rule": "cds.connatix.com",
                                "domains": [
                                    "<all>"
                                ]
                            },
                            {
                                "rule": "cdn.connatix.com",
                                "domains": [
                                    "<all>"
                                ]
                            },
                            {
                                "rule": "capi.connatix.com",
                                "domains": [
                                    "<all>"
                                ]
                            },
                            {
                                "rule": "vid.connatix.com",
                                "domains": [
                                    "<all>"
                                ]
                            },
                            {
                                "rule": "img.connatix.com",
                                "domains": [
                                    "<all>"
                                ]
                            },
                            {
                                "rule": "connatix.com",
                                "domains": [
                                    "accuweather.com",
                                    "dailymail.co.uk"
                                ]
                            }
                        ]
                    },
                    "cookielaw.org": {
                        "rules": [
                            {
                                "rule": "cookielaw.org",
                                "domains": [
                                    "<all>"
                                ]
                            }
                        ]
                    },
                    "cookiepro.com": {
                        "rules": [
                            {
                                "rule": "cookie-cdn.cookiepro.com",
                                "domains": [
                                    "<all>"
                                ]
                            }
                        ]
                    },
                    "cquotient.com": {
                        "rules": [
                            {
                                "rule": "cdn.cquotient.com/js/v2/gretel.min.js",
                                "domains": [
                                    "<all>"
                                ]
                            },
                            {
                                "rule": "e.cquotient.com/recs/",
                                "domains": [
                                    "<all>"
                                ]
                            },
                            {
                                "rule": "p.cquotient.com/pebble",
                                "domains": [
                                    "scheels.com"
                                ]
                            }
                        ]
                    },
                    "crisp.chat": {
                        "rules": [
                            {
                                "rule": "crisp.chat",
                                "domains": [
                                    "<all>"
                                ]
                            }
                        ]
                    },
                    "criteo.com": {
                        "rules": [
                            {
                                "rule": "bidder.criteo.com/cdb",
                                "domains": [
                                    "aternos.org"
                                ]
                            }
                        ]
                    },
                    "cudasvc.com": {
                        "rules": [
                            {
                                "rule": "cudasvc.com/url",
                                "domains": [
                                    "<all>"
                                ]
                            }
                        ]
                    },
                    "cxense.com": {
                        "rules": [
                            {
                                "rule": "cxense.com/public/widget",
                                "domains": [
                                    "<all>"
                                ]
                            },
                            {
                                "rule": "cxense.com/cx.js",
                                "domains": [
                                    "<all>"
                                ]
                            },
                            {
                                "rule": "cxense.com/cx.cce.js",
                                "domains": [
                                    "<all>"
                                ]
                            }
                        ]
                    },
                    "datadome.co": {
                        "rules": [
                            {
                                "rule": "datadome.co",
                                "domains": [
                                    "thetrainline.com"
                                ]
                            }
                        ]
                    },
                    "daumcdn.net": {
                        "rules": [
                            {
                                "rule": "daumcdn.net",
                                "domains": [
                                    "<all>"
                                ]
                            }
                        ]
                    },
                    "demdex.net": {
                        "rules": [
                            {
                                "rule": "dpm.demdex.net/id",
                                "domains": [
                                    "dhl.de",
                                    "homedepot.com"
                                ]
                            }
                        ]
                    },
                    "derstandard.de": {
                        "rules": [
                            {
                                "rule": "spcmp.r53.derstandard.de/",
                                "domains": [
                                    "derstandard.de"
                                ]
                            }
                        ]
                    },
                    "doubleclick.net": {
                        "rules": [
                            {
                                "rule": "doubleclick.net/ondemand/hls/content/",
                                "domains": [
                                    "history.com"
                                ]
                            },
                            {
                                "rule": "securepubads.g.doubleclick.net/gampad/ads",
                                "domains": [
                                    "ah.nl",
                                    "rocketnews24.com"
                                ]
                            },
                            {
                                "rule": "pubads.g.doubleclick.net/gampad/ads",
                                "domains": [
                                    "crunchyroll.com",
                                    "nhl.com",
                                    "rocketnews24.com",
                                    "viki.com"
                                ]
                            },
                            {
                                "rule": "pubads.g.doubleclick.net/ssai/event/",
                                "domains": [
                                    "cbssports.com",
                                    "rocketnews24.com"
                                ]
                            },
                            {
                                "rule": "pubads.g.doubleclick.net/ssai/pods/",
                                "domains": [
                                    "foxweather.com"
                                ]
                            },
                            {
                                "rule": "securepubads.g.doubleclick.net/tag/js/gpt.js",
                                "domains": [
                                    "ah.nl",
                                    "nytimes.com",
                                    "rocketnews24.com",
                                    "wunderground.com",
                                    "youmath.it"
                                ]
                            },
                            {
                                "rule": "securepubads.g.doubleclick.net/gpt/pubads_impl_",
                                "domains": [
                                    "ah.nl",
                                    "rocketnews24.com",
                                    "wunderground.com"
                                ]
                            },
                            {
                                "rule": "securepubads.g.doubleclick.net/pagead/ppub_config",
                                "domains": [
                                    "rocketnews24.com",
                                    "weather.com",
                                    "wunderground.com"
                                ]
                            },
                            {
                                "rule": "doubleclick.net",
                                "domains": [
                                    "rocketnews24.com"
                                ]
                            }
                        ]
                    },
                    "driftt.com": {
                        "rules": [
                            {
                                "rule": "driftt.com",
                                "domains": [
                                    "<all>"
                                ]
                            }
                        ]
                    },
                    "dynamicyield.com": {
                        "rules": [
                            {
                                "rule": "cdn.dynamicyield.com/api/",
                                "domains": [
                                    "asics.com",
                                    "brooklinen.com",
                                    "carters.com",
                                    "seatosummit.com"
                                ]
                            }
                        ]
                    },
                    "eccmp.com": {
                        "rules": [
                            {
                                "rule": "eccmp.com/sts/scripts/conversen-SDK.js",
                                "domains": [
                                    "pch.com"
                                ]
                            }
                        ]
                    },
                    "edgekey.net": {
                        "rules": [
                            {
                                "rule": "scene7.com.edgekey.net/s7viewersdk",
                                "domains": [
                                    "<all>"
                                ]
                            },
                            {
                                "rule": "nintendo.com.edgekey.net/account/js/common.js",
                                "domains": [
                                    "nintendo.com"
                                ]
                            },
                            {
                                "rule": "cdn.agoda.net.edgekey.net/",
                                "domains": [
                                    "<all>"
                                ]
                            }
                        ]
                    },
                    "edgesuite.net": {
                        "rules": [
                            {
                                "rule": "sky.com.edgesuite.net/assets/sky_common.js",
                                "domains": [
                                    "sky.com"
                                ]
                            },
                            {
                                "rule": "a.espncdn.com.stls.edgesuite.net/",
                                "domains": [
                                    "espn.co.uk",
                                    "espn.com",
                                    "espn.com.au",
                                    "espn.com.br",
                                    "espn.com.mx",
                                    "espn.in",
                                    "espnfc.com"
                                ]
                            }
                        ]
                    },
                    "ensighten.com": {
                        "rules": [
                            {
                                "rule": "ensighten.com",
                                "domains": [
                                    "<all>"
                                ]
                            }
                        ]
                    },
                    "ezodn.com": {
                        "rules": [
                            {
                                "rule": "ezodn.com/cmp",
                                "domains": [
                                    "<all>"
                                ]
                            }
                        ]
                    },
                    "ezoic.com": {
                        "rules": [
                            {
                                "rule": "videosvc.ezoic.com/play",
                                "domains": [
                                    "<all>"
                                ]
                            },
                            {
                                "rule": "video-streaming.ezoic.com",
                                "domains": [
                                    "<all>"
                                ]
                            }
                        ]
                    },
                    "ezoic.net": {
                        "rules": [
                            {
                                "rule": "g.ezoic.net",
                                "domains": [
                                    "<all>"
                                ]
                            }
                        ]
                    },
                    "ezoiccdn.com": {
                        "rules": [
                            {
                                "rule": "sf.ezoiccdn.com",
                                "domains": [
                                    "<all>"
                                ]
                            }
                        ]
                    },
                    "facebook.net": {
                        "rules": [
                            {
                                "rule": "connect.facebook.net/en_US/sdk.js",
                                "domains": [
                                    "bandsintown.com",
                                    "nextdoor.co.uk",
                                    "nextdoor.com"
                                ]
                            },
                            {
                                "rule": "connect.facebook.net/en_US/all.js",
                                "domains": [
                                    "nordicwellness.se"
                                ]
                            }
                        ]
                    },
                    "fastly.net": {
                        "rules": [
                            {
                                "rule": "mslc-prod-herokuapp-com.global.ssl.fastly.net/main.8736233213226195.js",
                                "domains": [
                                    "masslottery.com"
                                ]
                            },
                            {
                                "rule": "ticketmaster4.map.fastly.net/eps-d",
                                "domains": [
                                    "ticketmaster.ca",
                                    "ticketmaster.com",
                                    "ticketmaster.com.au",
                                    "ticketmaster.com.mx"
                                ]
                            },
                            {
                                "rule": "target-opus.map.fastly.net/",
                                "domains": [
                                    "target.com"
                                ]
                            }
                        ]
                    },
                    "five9.com": {
                        "rules": [
                            {
                                "rule": "app.five9.com",
                                "domains": [
                                    "gmsdnv.com",
                                    "machiassavings.bank"
                                ]
                            }
                        ]
                    },
                    "flowplayer.org": {
                        "rules": [
                            {
                                "rule": "flowplayer.org",
                                "domains": [
                                    "<all>"
                                ]
                            }
                        ]
                    },
                    "fox.com": {
                        "rules": [
                            {
                                "rule": "fox.com",
                                "domains": [
                                    "adrise.tv",
                                    "fncstatic.com",
                                    "fox10phoenix.com",
                                    "fox13news.com",
                                    "fox26houston.com",
                                    "fox29.com",
                                    "fox2detroit.com",
                                    "fox32chicago.com",
                                    "fox35orlando.com",
                                    "fox46charlotte.com",
                                    "fox4news.com",
                                    "fox5atlanta.com",
                                    "fox5dc.com",
                                    "fox5ny.com",
                                    "fox7austin.com",
                                    "fox9.com",
                                    "foxbusiness.com",
                                    "foxla.com",
                                    "foxnews.com",
                                    "foxsports.com",
                                    "foxsportsasia.com",
                                    "foxsportsgo.com",
                                    "foxweather.com",
                                    "ktvu.com",
                                    "tubi.io",
                                    "tubi.tv",
                                    "tubi.video",
                                    "tubitv.com"
                                ]
                            }
                        ]
                    },
                    "fwmrm.net": {
                        "rules": [
                            {
                                "rule": "2a7e9.v.fwmrm.net/ad/g/1",
                                "domains": [
                                    "channel4.com"
                                ]
                            }
                        ]
                    },
                    "geetest.com": {
                        "rules": [
                            {
                                "rule": "api.geetest.com",
                                "domains": [
                                    "<all>"
                                ]
                            },
                            {
                                "rule": "static.geetest.com",
                                "domains": [
                                    "<all>"
                                ]
                            }
                        ]
                    },
                    "gemius.pl": {
                        "rules": [
                            {
                                "rule": "gapl.hit.gemius.pl/gplayer.js",
                                "domains": [
                                    "tvp.pl"
                                ]
                            },
                            {
                                "rule": "pro.hit.gemius.pl/gstream.js",
                                "domains": [
                                    "tvp.pl"
                                ]
                            }
                        ]
                    },
                    "geoip-js.com": {
                        "rules": [
                            {
                                "rule": "geoip-js.com/js/apis/geoip2/v2.1/geoip2.js",
                                "domains": [
                                    "<all>"
                                ]
                            }
                        ]
                    },
                    "getshogun.com": {
                        "rules": [
                            {
                                "rule": "cdn.getshogun.com",
                                "domains": [
                                    "<all>"
                                ]
                            },
                            {
                                "rule": "lib.getshogun.com",
                                "domains": [
                                    "<all>"
                                ]
                            }
                        ]
                    },
                    "google-analytics.com": {
                        "rules": [
                            {
                                "rule": "google-analytics.com/analytics.js",
                                "domains": [
                                    "doterra.com",
                                    "easyjet.com",
                                    "worlddutyfree.com"
                                ]
                            },
                            {
                                "rule": "www.google-analytics.com/plugins/ua/ecommerce.js",
                                "domains": [
                                    "doterra.com"
                                ]
                            },
                            {
                                "rule": "www.google-analytics.com/collect",
                                "domains": [
                                    "youmath.it"
                                ]
                            }
                        ]
                    },
                    "google.co.uk": {
                        "rules": [
                            {
                                "rule": "maps.google.co.uk/maps",
                                "domains": [
                                    "<all>"
                                ]
                            }
                        ]
                    },
                    "google.com": {
                        "rules": [
                            {
                                "rule": "accounts.google.com/o/oauth2/iframerpc",
                                "domains": [
                                    "<all>"
                                ]
                            },
                            {
                                "rule": "accounts.google.com/o/oauth2/iframe",
                                "domains": [
                                    "<all>"
                                ]
                            },
                            {
                                "rule": "apis.google.com/js/platform.js",
                                "domains": [
                                    "<all>"
                                ]
                            },
                            {
                                "rule": "apis.google.com/_/scs/abc-static/_/js",
                                "domains": [
                                    "<all>"
                                ]
                            },
                            {
                                "rule": "cse.google.com/cse.js",
                                "domains": [
                                    "<all>"
                                ]
                            },
                            {
                                "rule": "cse.google.com/cse/element/",
                                "domains": [
                                    "<all>"
                                ]
                            },
                            {
                                "rule": "google.com/cse/cse.js",
                                "domains": [
                                    "<all>"
                                ]
                            },
                            {
                                "rule": "www.google.com/cse/static/",
                                "domains": [
                                    "<all>"
                                ]
                            },
                            {
                                "rule": "www.google.com/url",
                                "domains": [
                                    "<all>"
                                ]
                            },
                            {
                                "rule": "www.google.com/maps/",
                                "domains": [
                                    "<all>"
                                ]
                            }
                        ]
                    },
                    "googleapis.com": {
                        "rules": [
                            {
                                "rule": "imasdk.googleapis.com/js/sdkloader/ima3.js",
                                "domains": [
<<<<<<< HEAD
                                    "nfl.com"
=======
                                    "bloomberg.com",
                                    "games.washingtonpost.com",
                                    "metro.co.uk",
                                    "nfl.com",
                                    "paper-io.com",
                                    "rawstory.com",
                                    "usatoday.com"
>>>>>>> 83bc0d1c
                                ]
                            }
                        ]
                    },
                    "googleoptimize.com": {
                        "rules": [
                            {
                                "rule": "googleoptimize.com/optimize.js",
                                "domains": [
                                    "motherdenim.com"
                                ]
                            }
                        ]
                    },
                    "googlesyndication.com": {
                        "rules": [
                            {
                                "rule": "pagead2.googlesyndication.com/pagead/js/adsbygoogle.js",
                                "domains": [
                                    "drakescans.com",
                                    "duden.de",
                                    "magicgameworld.com",
                                    "rocketnews24.com",
                                    "youmath.it",
                                    "zefoy.com"
                                ]
                            },
                            {
                                "rule": "pagead2.googlesyndication.com/pagead/show_ads.js",
                                "domains": [
                                    "luckylandslots.com",
                                    "rocketnews24.com",
                                    "zefoy.com"
                                ]
                            },
                            {
                                "rule": "tpc.googlesyndication.com/pagead/js/loader21.html",
                                "domains": [
                                    "laprensa.hn",
                                    "rocketnews24.com",
                                    "rumble.com",
                                    "zefoy.com"
                                ]
                            },
                            {
                                "rule": "googlesyndication.com",
                                "domains": [
                                    "rocketnews24.com",
                                    "zefoy.com"
                                ]
                            }
                        ]
                    },
                    "googletagmanager.com": {
                        "rules": [
                            {
                                "rule": "googletagmanager.com/gtag/js",
                                "domains": [
                                    "abril.com.br"
                                ]
                            }
                        ]
                    },
                    "googletagservices.com": {
                        "rules": [
                            {
                                "rule": "googletagservices.com/tag/js/gpt.js",
                                "domains": [
                                    "13wham.com",
                                    "22thepoint.com",
                                    "abc3340.com",
                                    "abc45.com",
                                    "abc6onyourside.com",
                                    "abc7amarillo.com",
                                    "abcnews4.com",
                                    "abcstlouis.com",
                                    "azteca48.com",
                                    "bakersfieldnow.com",
                                    "cbs12.com",
                                    "cbs2iowa.com",
                                    "cbs4local.com",
                                    "cbs6albany.com",
                                    "cbsaustin.com",
                                    "chattanoogacw.com",
                                    "cnycentral.com",
                                    "cw14online.com",
                                    "cw18milwaukee.com",
                                    "cw23tv.com",
                                    "cw34.com",
                                    "cw35.com",
                                    "cw7michigan.com",
                                    "cwalbany.com",
                                    "cwbaltimore.com",
                                    "cwcentralpa.com",
                                    "cwcincinnati.com",
                                    "cwcolumbus.com",
                                    "cwlasvegas.com",
                                    "cwnashville.tv",
                                    "cwokc.com",
                                    "cwomaha.tv",
                                    "cwrochester.com",
                                    "cwtreasurevalley.com",
                                    "dayton247now.com",
                                    "fox11online.com",
                                    "fox17.com",
                                    "fox23maine.com",
                                    "fox28savannah.com",
                                    "fox38corpuschristi.com",
                                    "fox42kptm.com",
                                    "fox47.com",
                                    "fox49.tv",
                                    "fox4beaumont.com",
                                    "fox56.com",
                                    "foxbaltimore.com",
                                    "foxchattanooga.com",
                                    "foxillinois.com",
                                    "foxkansas.com",
                                    "foxnebraska.com",
                                    "foxreno.com",
                                    "foxrichmond.com",
                                    "foxrochester.com",
                                    "foxsanantonio.com",
                                    "idahonews.com",
                                    "katu.com",
                                    "katv.com",
                                    "kcby.com",
                                    "kdsm17.com",
                                    "keprtv.com",
                                    "kfdm.com",
                                    "kfoxtv.com",
                                    "khqa.com",
                                    "kimatv.com",
                                    "kjzz.com",
                                    "klewtv.com",
                                    "kmph.com",
                                    "kmyu.tv",
                                    "komonews.com",
                                    "kpic.com",
                                    "krcgtv.com",
                                    "ktul.com",
                                    "ktvl.com",
                                    "ktvo.com",
                                    "ktxs.com",
                                    "kunptv.com",
                                    "kunwtv.com",
                                    "kutv.com",
                                    "kval.com",
                                    "local12.com",
                                    "local21news.com",
                                    "midmichigannow.com",
                                    "my15wtcn.com",
                                    "my24milwaukee.com",
                                    "my48.tv",
                                    "mycbs4.com",
                                    "myfox28columbus.com",
                                    "mylvtv.com",
                                    "mynbc15.com",
                                    "mynews4.com",
                                    "myrdctv.com",
                                    "mytv30web.com",
                                    "mytvbaltimore.com",
                                    "mytvbuffalo.com",
                                    "mytvcharleston.com",
                                    "mytvrichmond.com",
                                    "mytvwichita.com",
                                    "mytvz.com",
                                    "nbc16.com",
                                    "nbc24.com",
                                    "nbcmontana.com",
                                    "nebraska.tv",
                                    "nevadasportsnet.com",
                                    "news3lv.com",
                                    "news4sanantonio.com",
                                    "newschannel20.com",
                                    "newschannel9.com",
                                    "okcfox.com",
                                    "raleighcw.com",
                                    "siouxlandnews.com",
                                    "southernoregoncw.com",
                                    "star64.tv",
                                    "thecw38.com",
                                    "thecw46.com",
                                    "thecwtc.com",
                                    "thenationaldesk.com",
                                    "turnto10.com",
                                    "univisionseattle.com",
                                    "upnorthlive.com",
                                    "utv44.com",
                                    "wabm68.com",
                                    "wach.com",
                                    "wchstv.com",
                                    "wcti12.com",
                                    "wcyb.com",
                                    "weartv.com",
                                    "wfgxtv.com",
                                    "wfxl.com",
                                    "wgme.com",
                                    "wgxa.tv",
                                    "wjactv.com",
                                    "wjla.com",
                                    "wlos.com",
                                    "wpde.com",
                                    "wpgh53.com",
                                    "wsbt.com",
                                    "wset.com",
                                    "wtov9.com",
                                    "wtto21.com",
                                    "wtwc40.com",
                                    "wutv29.com",
                                    "wvah.com",
                                    "wwmt.com"
                                ]
                            }
                        ]
                    },
                    "greylabeldelivery.com": {
                        "rules": [
                            {
                                "rule": "tags.asics.com.greylabeldelivery.com",
                                "domains": [
                                    "asics.com"
                                ]
                            },
                            {
                                "rule": "tags.focus.de.greylabeldelivery.com/focus-web/prod/utag.js",
                                "domains": [
                                    "focus.de"
                                ]
                            }
                        ]
                    },
                    "groovehq.com": {
                        "rules": [
                            {
                                "rule": "widget.cluster.groovehq.com/_next/static/chunks/",
                                "domains": [
                                    "<all>"
                                ]
                            }
                        ]
                    },
                    "gstatic.com": {
                        "rules": [
                            {
                                "rule": "maps.gstatic.com",
                                "domains": [
                                    "<all>"
                                ]
                            },
                            {
                                "rule": "www.gstatic.com/_/mss/boq-identity/_/js",
                                "domains": [
                                    "<all>"
                                ]
                            }
                        ]
                    },
                    "heapanalytics.com": {
                        "rules": [
                            {
                                "rule": "cdn.heapanalytics.com",
                                "domains": [
                                    "mejuri.com"
                                ]
                            }
                        ]
                    },
                    "htlbid.com": {
                        "rules": [
                            {
                                "rule": "htlbid.com/v3/dangerousminds.net/htlbid.js",
                                "domains": [
                                    "dangerousminds.net"
                                ]
                            }
                        ]
                    },
                    "hubspot.com": {
                        "rules": [
                            {
                                "rule": "api.hubspot.com/livechat-public/v1/message/public",
                                "domains": [
                                    "pippintitle.com"
                                ]
                            },
                            {
                                "rule": "no-cache.hubspot.com/cta/default/",
                                "domains": [
                                    "<all>"
                                ]
                            }
                        ]
                    },
                    "iesnare.com": {
                        "rules": [
                            {
                                "rule": "mpsnare.iesnare.com/snare.js",
                                "domains": [
                                    "<all>"
                                ]
                            }
                        ]
                    },
                    "iheart.com": {
                        "rules": [
                            {
                                "rule": "iheart.com",
                                "domains": [
                                    "<all>"
                                ]
                            }
                        ]
                    },
                    "impervadns.net": {
                        "rules": [
                            {
                                "rule": "e9pkvlf.impervadns.net",
                                "domains": [
                                    "cox.com",
                                    "cox.net"
                                ]
                            }
                        ]
                    },
                    "inq.com": {
                        "rules": [
                            {
                                "rule": "inq.com/chatrouter",
                                "domains": [
                                    "<all>"
                                ]
                            },
                            {
                                "rule": "inq.com/chatskins",
                                "domains": [
                                    "<all>"
                                ]
                            },
                            {
                                "rule": "inq.com/tagserver/init",
                                "domains": [
                                    "<all>"
                                ]
                            },
                            {
                                "rule": "inq.com/tagserver/launch",
                                "domains": [
                                    "<all>"
                                ]
                            },
                            {
                                "rule": "inq.com/tagserver/postToServer",
                                "domains": [
                                    "<all>"
                                ]
                            }
                        ]
                    },
                    "instagram.com": {
                        "rules": [
                            {
                                "rule": "platform.instagram.com/en_US/embeds.js",
                                "domains": [
                                    "livejournal.com"
                                ]
                            },
                            {
                                "rule": "www.instagram.com/embed.js",
                                "domains": [
                                    "buzzfeed.com",
                                    "livejournal.com"
                                ]
                            }
                        ]
                    },
                    "ipify.org": {
                        "rules": [
                            {
                                "rule": "api.ipify.org/",
                                "domains": [
                                    "mass.gov"
                                ]
                            }
                        ]
                    },
                    "jimstatic.com": {
                        "rules": [
                            {
                                "rule": "assets.jimstatic.com",
                                "domains": [
                                    "<all>"
                                ]
                            }
                        ]
                    },
                    "jsdelivr.net": {
                        "rules": [
                            {
                                "rule": "cdn.jsdelivr.net/npm/@fingerprintjs/fingerprintjs@3/dist/fp.js",
                                "domains": [
                                    "sbermarket.ru"
                                ]
                            }
                        ]
                    },
                    "kampyle.com": {
                        "rules": [
                            {
                                "rule": "nebula-cdn.kampyle.com/wu/392339/onsite/embed.js",
                                "domains": [
                                    "lowes.com"
                                ]
                            },
                            {
                                "rule": "kampyle.com",
                                "domains": [
                                    "basspro.com"
                                ]
                            }
                        ]
                    },
                    "klarnaservices.com": {
                        "rules": [
                            {
                                "rule": "na-library.klarnaservices.com/lib.js",
                                "domains": [
                                    "<all>"
                                ]
                            },
                            {
                                "rule": "eu-library.klarnaservices.com/lib.js",
                                "domains": [
                                    "<all>"
                                ]
                            },
                            {
                                "rule": "osm.library.klarnaservices.com/lib.js",
                                "domains": [
                                    "<all>"
                                ]
                            }
                        ]
                    },
                    "klaviyo.com": {
                        "rules": [
                            {
                                "rule": "www.klaviyo.com/media/js/public/klaviyo_subscribe.js",
                                "domains": [
                                    "fearofgod.com",
                                    "shopyalehome.com"
                                ]
                            },
                            {
                                "rule": "static.klaviyo.com/onsite/js/klaviyo.js",
                                "domains": [
                                    "essentialpraxis.com",
                                    "kidsguide.com",
                                    "urbanebikes.com"
                                ]
                            },
                            {
                                "rule": "a.klaviyo.com/media/js/onsite/onsite.js",
                                "domains": [
                                    "tanglefree.com"
                                ]
                            },
                            {
                                "rule": "klaviyo.com/",
                                "domains": [
                                    "andieswim.com",
                                    "footweartruth.com",
                                    "kmail-lists.com"
                                ]
                            }
                        ]
                    },
                    "lightboxcdn.com": {
                        "rules": [
                            {
                                "rule": "www.lightboxcdn.com/vendor/c605dbd7-cbfb-4e9b-801e-387b0656384c/user.js",
                                "domains": [
                                    "andieswim.com"
                                ]
                            },
                            {
                                "rule": "lightboxcdn.com/vendor/.*/user.js",
                                "domains": [
                                    "nascar.com"
                                ]
                            }
                        ]
                    },
                    "listrakbi.com": {
                        "rules": [
                            {
                                "rule": "cdn.listrakbi.com/scripts/script.js",
                                "domains": [
                                    "<all>"
                                ]
                            }
                        ]
                    },
                    "live.primis.tech": {
                        "rules": [
                            {
                                "rule": "live.primis.tech/live/liveView.php",
                                "domains": [
                                    "belfastlive.co.uk",
                                    "cornwalllive.com"
                                ]
                            }
                        ]
                    },
                    "livechatinc.com": {
                        "rules": [
                            {
                                "rule": "livechatinc.com",
                                "domains": [
                                    "<all>"
                                ]
                            }
                        ]
                    },
                    "liveperson.net": {
                        "rules": [
                            {
                                "rule": "liveperson.net",
                                "domains": [
                                    "<all>"
                                ]
                            }
                        ]
                    },
                    "loggly.com": {
                        "rules": [
                            {
                                "rule": "cloudfront.loggly.com/js/loggly.tracker-2.1.min.js",
                                "domains": [
                                    "rte.ie"
                                ]
                            }
                        ]
                    },
                    "lpsnmedia.net": {
                        "rules": [
                            {
                                "rule": "lpsnmedia.net",
                                "domains": [
                                    "<all>"
                                ]
                            }
                        ]
                    },
                    "ltwebstatic.com": {
                        "rules": [
                            {
                                "rule": "sheinsz.ltwebstatic.com/she_dist/libs/geetest/fullpage.1.1.9.js",
                                "domains": [
                                    "shein.co.uk",
                                    "shein.com"
                                ]
                            }
                        ]
                    },
                    "maxymiser.net": {
                        "rules": [
                            {
                                "rule": "service.maxymiser.net",
                                "domains": [
                                    "<all>"
                                ]
                            }
                        ]
                    },
                    "medallia.com": {
                        "rules": [
                            {
                                "rule": "cdn.medallia.com/react-surveys/",
                                "domains": [
                                    "<all>"
                                ]
                            },
                            {
                                "rule": "survey.medallia.com/",
                                "domains": [
                                    "<all>"
                                ]
                            }
                        ]
                    },
                    "medicare.gov": {
                        "rules": [
                            {
                                "rule": "frontend.medicare.gov/static/js/2.6c6651b4.chunk.js",
                                "domains": [
                                    "medicare.gov"
                                ]
                            }
                        ]
                    },
                    "memberful.com": {
                        "rules": [
                            {
                                "rule": "memberful.com/embed.js",
                                "domains": [
                                    "<all>"
                                ]
                            }
                        ]
                    },
                    "monetate.net": {
                        "rules": [
                            {
                                "rule": "monetate.net",
                                "domains": [
                                    "kleen-ritecorp.com"
                                ]
                            }
                        ]
                    },
                    "myfonts.net": {
                        "rules": [
                            {
                                "rule": "hello.myfonts.net/count/3f4e3a",
                                "domains": [
                                    "ottolenghi.co.uk"
                                ]
                            }
                        ]
                    },
                    "nc0.co": {
                        "rules": [
                            {
                                "rule": "nc0.co/vaa/Bootstrap.js",
                                "domains": [
                                    "virginatlantic.com"
                                ]
                            }
                        ]
                    },
                    "nextdoor.com": {
                        "rules": [
                            {
                                "rule": "nextdoor.com",
                                "domains": [
                                    "nextdoor.co.uk"
                                ]
                            }
                        ]
                    },
                    "nintendo.com": {
                        "rules": [
                            {
                                "rule": "cdn.accounts.nintendo.com/account/js/common.js",
                                "domains": [
                                    "nintendo.com"
                                ]
                            }
                        ]
                    },
                    "nosto.com": {
                        "rules": [
                            {
                                "rule": "connect.nosto.com/script/shopify/nosto.js",
                                "domains": [
                                    "oneill.com"
                                ]
                            }
                        ]
                    },
                    "npttech.com": {
                        "rules": [
                            {
                                "rule": "npttech.com/advertising.js",
                                "domains": [
                                    "blick.ch"
                                ]
                            }
                        ]
                    },
                    "nuance.com": {
                        "rules": [
                            {
                                "rule": "nuance.com",
                                "domains": [
                                    "<all>"
                                ]
                            }
                        ]
                    },
                    "omappapi.com": {
                        "rules": [
                            {
                                "rule": "omappapi.com",
                                "domains": [
                                    "dogfoodadvisor.com"
                                ]
                            }
                        ]
                    },
                    "omnitagjs.com": {
                        "rules": [
                            {
                                "rule": "hb-api.omnitagjs.com/hb-api/prebid/v1",
                                "domains": [
                                    "aternos.org"
                                ]
                            }
                        ]
                    },
                    "omtrdc.net": {
                        "rules": [
                            {
                                "rule": "bankofamerica.tt.omtrdc.net/m2/bankofamerica/mbox/json",
                                "domains": [
                                    "bankofamerica.com"
                                ]
                            },
                            {
                                "rule": "cigna.sc.omtrdc.net/public/digital-experience/js/common.js",
                                "domains": [
                                    "cigna.com"
                                ]
                            },
                            {
                                "rule": "omtrdc.net",
                                "domains": [
                                    "pizzahut.com"
                                ]
                            }
                        ]
                    },
                    "onlyfans.com": {
                        "rules": [
                            {
                                "rule": "static.onlyfans.com",
                                "domains": [
                                    "onlyfans.com"
                                ]
                            }
                        ]
                    },
                    "openx.net": {
                        "rules": [
                            {
                                "rule": "venatusmedia-d.openx.net/w/1.0/arj",
                                "domains": [
                                    "aternos.org"
                                ]
                            }
                        ]
                    },
                    "opta.net": {
                        "rules": [
                            {
                                "rule": "secure.widget.cloud.opta.net/v3/v3.opta-widgets.js",
                                "domains": [
                                    "abc.net.au",
                                    "emol.com",
                                    "oufc.co.uk"
                                ]
                            }
                        ]
                    },
                    "optimizely.com": {
                        "rules": [
                            {
                                "rule": "optimizely.com/datafiles/",
                                "domains": [
                                    "<all>"
                                ]
                            }
                        ]
                    },
                    "osano.com": {
                        "rules": [
                            {
                                "rule": "dsar.api.osano.com/",
                                "domains": [
                                    "<all>"
                                ]
                            },
                            {
                                "rule": "cmp.osano.com",
                                "domains": [
                                    "<all>"
                                ]
                            }
                        ]
                    },
                    "pardot.com": {
                        "rules": [
                            {
                                "rule": "go.pardot.com",
                                "domains": [
                                    "<all>"
                                ]
                            },
                            {
                                "rule": "storage.pardot.com",
                                "domains": [
                                    "<all>"
                                ]
                            }
                        ]
                    },
                    "patreon.com": {
                        "rules": [
                            {
                                "rule": "patreon.com/becomePatronButton.bundle.js",
                                "domains": [
                                    "<all>"
                                ]
                            }
                        ]
                    },
                    "permutive.app": {
                        "rules": [
                            {
                                "rule": "edge.permutive.app",
                                "domains": [
                                    "globaltv.com"
                                ]
                            }
                        ]
                    },
                    "plotrabbit.com": {
                        "rules": [
                            {
                                "rule": "plotrabbit.com",
                                "domains": [
                                    "cbssports.com"
                                ]
                            }
                        ]
                    },
                    "primaryarms.com": {
                        "rules": [
                            {
                                "rule": "images.primaryarms.com/f00000000191638/www.primaryarms.com/SSP%20Applications/NetSuite%20Inc.%20-%20SCA%20Mont%20Blanc/Development/img/",
                                "domains": [
                                    "primaryarms.com"
                                ]
                            },
                            {
                                "rule": "images.primaryarms.com/f00000000191638/www.primaryarms.com/core/media/media.nl",
                                "domains": [
                                    "primaryarms.com"
                                ]
                            }
                        ]
                    },
                    "privacy-center.org": {
                        "rules": [
                            {
                                "rule": "sdk.privacy-center.org",
                                "domains": [
                                    "<all>"
                                ]
                            }
                        ]
                    },
                    "privacy-mgmt.com": {
                        "rules": [
                            {
                                "rule": "privacy-mgmt.com/",
                                "domains": [
                                    "<all>"
                                ]
                            }
                        ]
                    },
                    "privacymanager.io": {
                        "rules": [
                            {
                                "rule": "cmp-consent-tool.privacymanager.io/latest/605.js",
                                "domains": [
                                    "<all>"
                                ]
                            },
                            {
                                "rule": "cmp-consent-tool.privacymanager.io/latest/650.js",
                                "domains": [
                                    "<all>"
                                ]
                            },
                            {
                                "rule": "cmp-consent-tool.privacymanager.io/latest/847.js",
                                "domains": [
                                    "<all>"
                                ]
                            },
                            {
                                "rule": "cmp-consent-tool.privacymanager.io/latest/assets/icons/.*.svg",
                                "domains": [
                                    "<all>"
                                ]
                            },
                            {
                                "rule": "cmp-consent-tool.privacymanager.io/latest/defaultTheme.css",
                                "domains": [
                                    "<all>"
                                ]
                            },
                            {
                                "rule": "cmp-consent-tool.privacymanager.io/latest/index.html",
                                "domains": [
                                    "<all>"
                                ]
                            },
                            {
                                "rule": "cmp-consent-tool.privacymanager.io/latest/main.js",
                                "domains": [
                                    "<all>"
                                ]
                            },
                            {
                                "rule": "cmp-consent-tool.privacymanager.io/latest/polyfills.js",
                                "domains": [
                                    "<all>"
                                ]
                            },
                            {
                                "rule": "cmp-consent-tool.privacymanager.io/latest/runtime.js",
                                "domains": [
                                    "<all>"
                                ]
                            },
                            {
                                "rule": "cmp-consent-tool.privacymanager.io/latest/vendor.js",
                                "domains": [
                                    "<all>"
                                ]
                            },
                            {
                                "rule": "gdpr.privacymanager.io/1/gdpr.bundle.js",
                                "domains": [
                                    "<all>"
                                ]
                            },
                            {
                                "rule": "gdpr.privacymanager.io/latest/gdpr.bundle.js",
                                "domains": [
                                    "<all>"
                                ]
                            },
                            {
                                "rule": "gdpr-wrapper.privacymanager.io/gdpr/.*/gdpr-liveramp.js",
                                "domains": [
                                    "<all>"
                                ]
                            },
                            {
                                "rule": "gdpr-wrapper.privacymanager.io/gdpr/.*/manager-logo.png",
                                "domains": [
                                    "<all>"
                                ]
                            },
                            {
                                "rule": "vendors.privacymanager.io/vendor-list.json",
                                "domains": [
                                    "<all>"
                                ]
                            }
                        ]
                    },
                    "proofpoint.com": {
                        "rules": [
                            {
                                "rule": "proofpoint.com/v2/url",
                                "domains": [
                                    "<all>"
                                ]
                            }
                        ]
                    },
                    "protection-widget.route.com": {
                        "rules": [
                            {
                                "rule": "protection-widget.route.com/protect.core.js",
                                "domains": [
                                    "littleunicorn.com"
                                ]
                            }
                        ]
                    },
                    "pubmatic.com": {
                        "rules": [
                            {
                                "rule": "ads.pubmatic.com/AdServer/",
                                "domains": [
                                    "hindustantimes.com"
                                ]
                            },
                            {
                                "rule": "hbopenbid.pubmatic.com/translator",
                                "domains": [
                                    "aternos.org"
                                ]
                            }
                        ]
                    },
                    "qualtrics.com": {
                        "rules": [
                            {
                                "rule": "qualtrics.com",
                                "domains": [
                                    "<all>"
                                ]
                            }
                        ]
                    },
                    "quantcast.com": {
                        "rules": [
                            {
                                "rule": "cmp.quantcast.com",
                                "domains": [
                                    "<all>"
                                ]
                            }
                        ]
                    },
                    "quantserve.com": {
                        "rules": [
                            {
                                "rule": "secure.quantserve.com/quant.js",
                                "domains": [
                                    "aternos.org"
                                ]
                            }
                        ]
                    },
                    "reddit.com": {
                        "rules": [
                            {
                                "rule": "embed.reddit.com/",
                                "domains": [
                                    "<all>"
                                ]
                            },
                            {
                                "rule": "gql.reddit.com/",
                                "domains": [
                                    "<all>"
                                ]
                            }
                        ]
                    },
                    "redditstatic.com": {
                        "rules": [
                            {
                                "rule": "redditstatic.com/shreddit/",
                                "domains": [
                                    "<all>"
                                ]
                            }
                        ]
                    },
                    "rncdn7.com": {
                        "rules": [
                            {
                                "rule": "rncdn7.com",
                                "domains": [
                                    "<all>"
                                ]
                            }
                        ]
                    },
                    "rokt.com": {
                        "rules": [
                            {
                                "rule": "rokt.com/wsdk/integrations/snippet.js",
                                "domains": [
                                    "pch.com"
                                ]
                            }
                        ]
                    },
                    "rumble.com": {
                        "rules": [
                            {
                                "rule": "rumble.com/j/p/ui.r2.js",
                                "domains": [
                                    "<all>"
                                ]
                            }
                        ]
                    },
                    "sail-horizon.com": {
                        "rules": [
                            {
                                "rule": "ak.sail-horizon.com/spm/spm.v1.min.js",
                                "domains": [
                                    "financialpost.com"
                                ]
                            }
                        ]
                    },
                    "scene7.com": {
                        "rules": [
                            {
                                "rule": "scene7.com/is/image/",
                                "domains": [
                                    "<all>"
                                ]
                            },
                            {
                                "rule": "scene7.com/s7viewersdk",
                                "domains": [
                                    "<all>"
                                ]
                            }
                        ]
                    },
                    "searchspring.io": {
                        "rules": [
                            {
                                "rule": "searchspring.io",
                                "domains": [
                                    "<all>"
                                ]
                            }
                        ]
                    },
                    "segment.com": {
                        "rules": [
                            {
                                "rule": "cdn.segment.com",
                                "domains": [
                                    "<all>"
                                ]
                            }
                        ]
                    },
                    "shop.app": {
                        "rules": [
                            {
                                "rule": "shop.app/pay/session",
                                "domains": [
                                    "<all>"
                                ]
                            }
                        ]
                    },
                    "shopeemobile.com": {
                        "rules": [
                            {
                                "rule": "deo.shopeemobile.com/shopee",
                                "domains": [
                                    "<all>"
                                ]
                            }
                        ]
                    },
                    "shopifyapps.com": {
                        "rules": [
                            {
                                "rule": "shopifyapps.com/locale_bar/script.js",
                                "domains": [
                                    "<all>"
                                ]
                            },
                            {
                                "rule": "shopifyapps.com/selectors/script.js",
                                "domains": [
                                    "<all>"
                                ]
                            }
                        ]
                    },
                    "shortpixel.ai": {
                        "rules": [
                            {
                                "rule": "cdn.shortpixel.ai/assets/js/bundles/spai-lib-bg",
                                "domains": [
                                    "<all>"
                                ]
                            }
                        ]
                    },
                    "snapkit.com": {
                        "rules": [
                            {
                                "rule": "snapkit.com/js/v1/create.js",
                                "domains": [
                                    "<all>"
                                ]
                            }
                        ]
                    },
                    "speedcurve.com": {
                        "rules": [
                            {
                                "rule": "cdn.speedcurve.com/js/lux.js",
                                "domains": [
                                    "inquirer.com"
                                ]
                            }
                        ]
                    },
                    "spiegel.de": {
                        "rules": [
                            {
                                "rule": "sp-spiegel-de.spiegel.de/",
                                "domains": [
                                    "spiegel.de"
                                ]
                            }
                        ]
                    },
                    "spot.im": {
                        "rules": [
                            {
                                "rule": "spot.im/",
                                "domains": [
                                    "<all>"
                                ]
                            }
                        ]
                    },
                    "strpst.com": {
                        "rules": [
                            {
                                "rule": "strpst.com",
                                "domains": [
                                    "<all>"
                                ]
                            }
                        ]
                    },
                    "succeedscene.com": {
                        "rules": [
                            {
                                "rule": "succeedscene.com",
                                "domains": [
                                    "<all>"
                                ]
                            }
                        ]
                    },
                    "taboola.com": {
                        "rules": [
                            {
                                "rule": "cdn.taboola.com/libtrc/tipranks-tipranks/loader.js",
                                "domains": [
                                    "tipranks.com"
                                ]
                            }
                        ]
                    },
                    "tealiumiq.com": {
                        "rules": [
                            {
                                "rule": "visitor-service-us-east-1.tealiumiq.com/asics/main/",
                                "domains": [
                                    "asics.com"
                                ]
                            }
                        ]
                    },
                    "techlab-cdn.com": {
                        "rules": [
                            {
                                "rule": "techlab-cdn.com/collect",
                                "domains": [
                                    "jcrew.com"
                                ]
                            }
                        ]
                    },
                    "theplatform.com": {
                        "rules": [
                            {
                                "rule": "theplatform.com",
                                "domains": [
                                    "<all>"
                                ]
                            }
                        ]
                    },
                    "tidiochat.com": {
                        "rules": [
                            {
                                "rule": "tidiochat.com",
                                "domains": [
                                    "<all>"
                                ]
                            }
                        ]
                    },
                    "tiktok.com": {
                        "rules": [
                            {
                                "rule": "www.tiktok.com/embed",
                                "domains": [
                                    "<all>"
                                ]
                            }
                        ]
                    },
                    "tiqcdn.com": {
                        "rules": [
                            {
                                "rule": "tags.tiqcdn.com/utag/.*/utag.js",
                                "domains": [
                                    "<all>"
                                ]
                            },
                            {
                                "rule": "tags.tiqcdn.com/utag/.*/utag..*.js",
                                "domains": [
                                    "<all>"
                                ]
                            },
                            {
                                "rule": "tags.tiqcdn.com/utag/",
                                "domains": [
                                    "<all>"
                                ]
                            }
                        ]
                    },
                    "trackjs.com": {
                        "rules": [
                            {
                                "rule": "cdn.trackjs.com/agent/v3/latest/t.js",
                                "domains": [
                                    "delta.com"
                                ]
                            }
                        ]
                    },
                    "trustpilot.com": {
                        "rules": [
                            {
                                "rule": "widget.trustpilot.com/bootstrap/v5/tp.widget.bootstrap.min.js",
                                "domains": [
                                    "domesticandgeneral.com"
                                ]
                            }
                        ]
                    },
                    "twitter.com": {
                        "rules": [
                            {
                                "rule": "platform.twitter.com/embed/embed",
                                "domains": [
                                    "<all>"
                                ]
                            },
                            {
                                "rule": "platform.twitter.com/widgets/tweet_button",
                                "domains": [
                                    "winnipegfreepress.com"
                                ]
                            }
                        ]
                    },
                    "usabilla.com": {
                        "rules": [
                            {
                                "rule": "api.usabilla.com",
                                "domains": [
                                    "<all>"
                                ]
                            },
                            {
                                "rule": "w.usabilla.com",
                                "domains": [
                                    "<all>"
                                ]
                            }
                        ]
                    },
                    "usercentrics.eu": {
                        "rules": [
                            {
                                "rule": "api.usercentrics.eu/settings",
                                "domains": [
                                    "<all>"
                                ]
                            },
                            {
                                "rule": "api.usercentrics.eu/tcf",
                                "domains": [
                                    "<all>"
                                ]
                            },
                            {
                                "rule": "api.usercentrics.eu/translations",
                                "domains": [
                                    "<all>"
                                ]
                            },
                            {
                                "rule": "app.usercentrics.eu/browser",
                                "domains": [
                                    "<all>"
                                ]
                            },
                            {
                                "rule": "app.usercentrics.eu/session/",
                                "domains": [
                                    "<all>"
                                ]
                            },
                            {
                                "rule": "graphql.usercentrics.eu/graphql",
                                "domains": [
                                    "<all>"
                                ]
                            },
                            {
                                "rule": "privacy-proxy.usercentrics.eu/latest/",
                                "domains": [
                                    "<all>"
                                ]
                            },
                            {
                                "rule": "aggregator.service.usercentrics.eu/aggregate",
                                "domains": [
                                    "<all>"
                                ]
                            }
                        ]
                    },
                    "viafoura.net": {
                        "rules": [
                            {
                                "rule": "cdn.viafoura.net",
                                "domains": [
                                    "<all>"
                                ]
                            }
                        ]
                    },
                    "viglink.com": {
                        "rules": [
                            {
                                "rule": "cdn.viglink.com/api/vglnk.js",
                                "domains": [
                                    "9to5mac.com"
                                ]
                            }
                        ]
                    },
                    "voxmedia.com": {
                        "rules": [
                            {
                                "rule": "voxmedia.com/sso/unison_request",
                                "domains": [
                                    "<all>"
                                ]
                            }
                        ]
                    },
                    "wpadmngr.com": {
                        "rules": [
                            {
                                "rule": "js.wpadmngr.com/static/adManager.js",
                                "domains": [
                                    "luscious.net"
                                ]
                            }
                        ]
                    },
                    "yandex.ru": {
                        "rules": [
                            {
                                "rule": "frontend.vh.yandex.ru/player/",
                                "domains": [
                                    "<all>"
                                ]
                            },
                            {
                                "rule": "strm.yandex.ru/get/",
                                "domains": [
                                    "<all>"
                                ]
                            },
                            {
                                "rule": "strm.yandex.ru/vh-special-converted/vod-content/",
                                "domains": [
                                    "<all>"
                                ]
                            },
                            {
                                "rule": "yandex.ru/map-widget/",
                                "domains": [
                                    "<all>"
                                ]
                            }
                        ]
                    },
                    "yotpo.com": {
                        "rules": [
                            {
                                "rule": "yotpo.com",
                                "domains": [
                                    "<all>"
                                ]
                            }
                        ]
                    },
                    "yottaa.com": {
                        "rules": [
                            {
                                "rule": "cdn.yottaa.com/rapid.min.",
                                "domains": [
                                    "<all>"
                                ]
                            },
                            {
                                "rule": "cdn.yottaa.com/rapid.security.min.",
                                "domains": [
                                    "<all>"
                                ]
                            },
                            {
                                "rule": "rapid-cdn.yottaa.com/rapid/lib/ows8CdAyrC5lTw.js",
                                "domains": [
                                    "scheels.com"
                                ]
                            },
                            {
                                "rule": "rapid-cdn.yottaa.com/rapid/lib/3ZzYwky2C-3YQw.js",
                                "domains": [
                                    "fashionnova.com"
                                ]
                            }
                        ]
                    },
                    "zencdn.net": {
                        "rules": [
                            {
                                "rule": "vjs.zencdn.net",
                                "domains": [
                                    "<all>"
                                ]
                            }
                        ]
                    },
                    "zeustechnology.com": {
                        "rules": [
                            {
                                "rule": "seattle-times.zeustechnology.com/main.js",
                                "domains": [
                                    "seattletimes.com"
                                ]
                            }
                        ]
                    },
                    "zip.co": {
                        "rules": [
                            {
                                "rule": "zip.co/v1/quadpay.js",
                                "domains": [
                                    "<all>"
                                ]
                            }
                        ]
                    },
                    "zopim.com": {
                        "rules": [
                            {
                                "rule": "zopim.com",
                                "domains": [
                                    "<all>"
                                ]
                            }
                        ]
                    },
                    "citi.com": {
                        "rules": [
                            {
                                "rule": "lp-03.chat.online.citi.com",
                                "domains": [
                                    "<all>"
                                ]
                            }
                        ]
                    },
                    "bupa.com.au": {
                        "rules": [
                            {
                                "rule": "lp-07.customermessaging.bupa.com.au",
                                "domains": [
                                    "<all>"
                                ]
                            }
                        ]
                    },
                    "optus.com.au": {
                        "rules": [
                            {
                                "rule": "lp-07.messaging.optus.com.au",
                                "domains": [
                                    "<all>"
                                ]
                            },
                            {
                                "rule": "lptag.messaging.optus.com.au",
                                "domains": [
                                    "<all>"
                                ]
                            }
                        ]
                    },
                    "canadapost-postescanada.ca": {
                        "rules": [
                            {
                                "rule": "evaluation.canadapost-postescanada.ca",
                                "domains": [
                                    "<all>"
                                ]
                            }
                        ]
                    },
                    "goto.com": {
                        "rules": [
                            {
                                "rule": "feedback.goto.com",
                                "domains": [
                                    "<all>"
                                ]
                            }
                        ]
                    },
                    "yandex.tm": {
                        "rules": [
                            {
                                "rule": "mc.yandex.tm/map-widget/",
                                "domains": [
                                    "<all>"
                                ]
                            }
                        ]
                    }
                }
            },
            "exceptions": [
                {
                    "domain": "earth.google.com"
                },
                {
                    "domain": "iscorp.com"
                },
                {
                    "domain": "marvel.com"
                },
                {
                    "domain": "sundancecatalog.com"
                }
            ],
<<<<<<< HEAD
            "hash": "65670bfba426ac832fe6bb2082c432c8"
=======
            "hash": "f5e54d051c76c97e2ebaf3014037d10a"
>>>>>>> 83bc0d1c
        },
        "trackingCookies1p": {
            "settings": {
                "firstPartyTrackerCookiePolicy": {
                    "threshold": 86400,
                    "maxAge": 86400
                }
            },
            "exceptions": [
                {
                    "domain": "earth.google.com"
                },
                {
                    "domain": "iscorp.com"
                },
                {
                    "domain": "marvel.com"
                },
                {
                    "domain": "sundancecatalog.com"
                }
            ],
            "state": "disabled",
            "hash": "4dddf681372a2aea9788090b13db6e6f"
        },
        "trackingCookies3p": {
            "settings": {
                "excludedCookieDomains": []
            },
            "exceptions": [
                {
                    "domain": "earth.google.com"
                },
                {
                    "domain": "iscorp.com"
                },
                {
                    "domain": "marvel.com"
                },
                {
                    "domain": "sundancecatalog.com"
                }
            ],
            "state": "disabled",
            "hash": "841fa92b9728c9754f050662678f82c7"
        },
        "trackingParameters": {
            "exceptions": [
                {
                    "domain": "earth.google.com"
                },
                {
                    "domain": "iscorp.com"
                },
                {
                    "domain": "marvel.com"
                },
                {
                    "domain": "sundancecatalog.com"
                },
                {
                    "domain": "theverge.com"
                }
            ],
            "settings": {
                "parameters": [
                    "utm_source",
                    "utm_medium",
                    "utm_campaign",
                    "utm_term",
                    "utm_content",
                    "gclid",
                    "fbclid",
                    "fb_action_ids",
                    "fb_action_types",
                    "fb_source",
                    "fb_ref",
                    "ga_source",
                    "ga_medium",
                    "ga_term",
                    "ga_content",
                    "ga_campaign",
                    "ga_place",
                    "action_object_map",
                    "action_type_map",
                    "action_ref_map",
                    "gs_l",
                    "mkt_tok",
                    "hmb_campaign",
                    "hmb_source",
                    "hmb_medium"
                ]
            },
            "state": "enabled",
            "hash": "f2437495da4898e8e048643ab38ef372"
        },
        "userAgentRotation": {
            "settings": {
                "agentExcludePatterns": []
            },
            "exceptions": [
                {
                    "domain": "earth.google.com"
                },
                {
                    "domain": "iscorp.com"
                },
                {
                    "domain": "marvel.com"
                },
                {
                    "domain": "sundancecatalog.com"
                }
            ],
            "state": "disabled",
            "hash": "f65d10dfdf6739feab99a08d42734747"
        },
        "voiceSearch": {
            "exceptions": [],
            "state": "disabled",
            "hash": "728493ef7a1488e4781656d3f9db84aa"
        },
        "webCompat": {
            "exceptions": [
                {
                    "domain": "earth.google.com"
                },
                {
                    "domain": "iscorp.com"
                },
                {
                    "domain": "marvel.com"
                },
                {
                    "domain": "sundancecatalog.com"
                }
            ],
            "state": "enabled",
            "settings": {
                "windowSizing": "disabled",
                "navigatorCredentials": "disabled",
                "safariObject": "disabled",
                "messageHandlers": {
                    "state": "disabled",
                    "handlerStrategies": {
                        "reflect": [
                            "trackerDetectedMessage"
                        ],
                        "polyfill": [
                            "*"
                        ],
                        "undefined": []
                    }
                },
                "domains": [
                    {
                        "domain": "www.cbsnews.com",
                        "patchSettings": [
                            {
                                "op": "replace",
                                "path": "/messageHandlers/state",
                                "value": "enabled"
                            }
                        ]
                    }
                ]
            },
            "hash": "4e94cff79e689ff320de22a57e242bdd"
        },
        "windowsPermissionUsage": {
            "exceptions": [],
            "state": "disabled",
            "hash": "728493ef7a1488e4781656d3f9db84aa"
        },
        "windowsStartupBoost": {
            "exceptions": [
                {
                    "domain": "earth.google.com"
                },
                {
                    "domain": "iscorp.com"
                },
                {
                    "domain": "marvel.com"
                },
                {
                    "domain": "sundancecatalog.com"
                }
            ],
            "state": "disabled",
            "hash": "5e792dd491428702bc0104240fbce0ce"
        },
        "windowsWaitlist": {
            "exceptions": [],
            "state": "enabled",
            "hash": "52857469413a66e8b0c7b00de5589162"
        },
        "windowsDownloadLink": {
            "exceptions": [],
            "state": "enabled",
            "hash": "52857469413a66e8b0c7b00de5589162"
        }
    },
    "unprotectedTemporary": []
}<|MERGE_RESOLUTION|>--- conflicted
+++ resolved
@@ -1,10 +1,6 @@
 {
     "readme": "https://github.com/duckduckgo/privacy-configuration",
-<<<<<<< HEAD
-    "version": 1699875322077,
-=======
     "version": 1700585688784,
->>>>>>> 83bc0d1c
     "features": {
         "adClickAttribution": {
             "readme": "https://help.duckduckgo.com/duckduckgo-help-pages/privacy/web-tracking-protections/#3rd-party-tracker-loading-protection",
@@ -268,11 +264,7 @@
                 ]
             },
             "state": "enabled",
-<<<<<<< HEAD
-            "hash": "4719cb6c793d13a9ac81c329f4d206c8"
-=======
             "hash": "9ab9e1acdb6a8617c77109acc1e3943c"
->>>>>>> 83bc0d1c
         },
         "autofill": {
             "exceptions": [
@@ -320,11 +312,7 @@
                     }
                 }
             },
-<<<<<<< HEAD
-            "hash": "3d95a9b3c8112148eda0ad09b1002b53"
-=======
             "hash": "bd604dcd1f7bb584185f0c1cb94a5771"
->>>>>>> 83bc0d1c
         },
         "clickToLoad": {
             "exceptions": [
@@ -3276,15 +3264,6 @@
                         ]
                     },
                     {
-                        "domain": "sportbible.com",
-                        "rules": [
-                            {
-                                "selector": "[class*='Advert']",
-                                "type": "hide"
-                            }
-                        ]
-                    },
-                    {
                         "domain": "target.com",
                         "rules": [
                             {
@@ -3725,11 +3704,7 @@
                 ]
             },
             "state": "enabled",
-<<<<<<< HEAD
-            "hash": "15184cba961aadf588965f6caf070306"
-=======
             "hash": "c747ff47f18924f7ddde7cea3874e3bc"
->>>>>>> 83bc0d1c
         },
         "exceptionHandler": {
             "exceptions": [
@@ -4090,12 +4065,9 @@
                 },
                 {
                     "domain": "sundancecatalog.com"
-<<<<<<< HEAD
-=======
                 },
                 {
                     "domain": "oreillyauto.com"
->>>>>>> 83bc0d1c
                 }
             ],
             "settings": {
@@ -4107,11 +4079,7 @@
                     "privacy-test-pages.site"
                 ]
             },
-<<<<<<< HEAD
-            "hash": "083267b595694bd75cda73218f8811c2"
-=======
             "hash": "9f8ae6a01924a47b3ca6ce18f001cbd9"
->>>>>>> 83bc0d1c
         },
         "harmfulApis": {
             "settings": {
@@ -5655,9 +5623,6 @@
                             {
                                 "rule": "imasdk.googleapis.com/js/sdkloader/ima3.js",
                                 "domains": [
-<<<<<<< HEAD
-                                    "nfl.com"
-=======
                                     "bloomberg.com",
                                     "games.washingtonpost.com",
                                     "metro.co.uk",
@@ -5665,7 +5630,6 @@
                                     "paper-io.com",
                                     "rawstory.com",
                                     "usatoday.com"
->>>>>>> 83bc0d1c
                                 ]
                             }
                         ]
@@ -7320,11 +7284,7 @@
                     "domain": "sundancecatalog.com"
                 }
             ],
-<<<<<<< HEAD
-            "hash": "65670bfba426ac832fe6bb2082c432c8"
-=======
             "hash": "f5e54d051c76c97e2ebaf3014037d10a"
->>>>>>> 83bc0d1c
         },
         "trackingCookies1p": {
             "settings": {
