//
//  FeatureFlag.swift
//
//  Copyright © 2023 DuckDuckGo. All rights reserved.
//
//  Licensed under the Apache License, Version 2.0 (the "License");
//  you may not use this file except in compliance with the License.
//  You may obtain a copy of the License at
//
//  http://www.apache.org/licenses/LICENSE-2.0
//
//  Unless required by applicable law or agreed to in writing, software
//  distributed under the License is distributed on an "AS IS" BASIS,
//  WITHOUT WARRANTIES OR CONDITIONS OF ANY KIND, either express or implied.
//  See the License for the specific language governing permissions and
//  limitations under the License.
//

import Foundation
import BrowserServicesKit

public enum FeatureFlag: String, CaseIterable {
    case debugMenu
    case sslCertificatesBypass
    case maliciousSiteProtection
    case scamSiteProtection

    /// Add experimental atb parameter to SERP queries for internal users to display Privacy Reminder
    /// https://app.asana.com/0/1199230911884351/1205979030848528/f
    case appendAtbToSerpQueries

    // https://app.asana.com/0/1206488453854252/1207136666798700/f
    case freemiumDBP

    case contextualOnboarding

    // https://app.asana.com/0/1201462886803403/1208030658792310/f
    case unknownUsernameCategorization

    case credentialsImportPromotionForExistingUsers

    /// https://app.asana.com/0/0/1209402073283584
    case networkProtectionAppStoreSysex

    /// https://app.asana.com/0/1203108348835387/1209710972679271/f
    case networkProtectionAppStoreSysexMessage

    /// https://app.asana.com/0/1204186595873227/1206489252288889
    case networkProtectionRiskyDomainsProtection

    /// https://app.asana.com/0/1201048563534612/1208850443048685/f
    case historyView

    case autoUpdateInDEBUG
    case updatesWontAutomaticallyRestartApp

    case autofillPartialFormSaves
    case autocompleteTabs
    case webExtensions
    case syncSeamlessAccountSwitching
    /// SAD & ATT Prompts experiiment: https://app.asana.com/0/1204006570077678/1209185383520514
    case popoverVsBannerExperiment

    /// https://app.asana.com/0/72649045549333/1207991044706236/f
    case privacyProAuthV2

    // Demonstrative cases for default value. Remove once a real-world feature/subfeature is added
    case failsafeExampleCrossPlatformFeature
    case failsafeExamplePlatformSpecificSubfeature

    /// https://app.asana.com/0/72649045549333/1209793701087222/f
    case visualRefresh

    /// https://app.asana.com/1/137249556945/project/72649045549333/task/1209227311680179?focus=true
    case tabCrashDebugging

    /// https://app.asana.com/1/137249556945/project/72649045549333/task/1209227311680179?focus=true
    case tabCrashRecovery

    /// https://app.asana.com/1/137249556945/project/1148564399326804/task/1209499005452053?focus=true
    case delayedWebviewPresentation

    /// https://app.asana.com/1/137249556945/project/72649045549333/task/1205508328452434?focus=true
    case dbpRemoteBrokerDelivery
    /// https://app.asana.com/1/137249556945/project/72649045549333/task/1210081345713964?focus=true
    case syncSetupBarcodeIsUrlBased

<<<<<<< HEAD
    /// https://app.asana.com/1/137249556945/project/72649045549333/task/1210081345713964?focus=true
    case canScanUrlBasedSyncSetupBarcodes

    /// https://app.asana.com/1/137249556945/task/1210330600670666
    case removeWWWInCanonicalizationInThreatProtection
=======
    /// https://app.asana.com/1/137249556945/project/414235014887631/task/1210325960030113?focus=true
    case exchangeKeysToSyncWithAnotherDevice
>>>>>>> d233e0af
}

extension FeatureFlag: FeatureFlagDescribing {
    public var defaultValue: Bool {
        switch self {
<<<<<<< HEAD
        case .failsafeExampleCrossPlatformFeature, .failsafeExamplePlatformSpecificSubfeature, .canScanUrlBasedSyncSetupBarcodes, .removeWWWInCanonicalizationInThreatProtection:
=======
        case .failsafeExampleCrossPlatformFeature, .failsafeExamplePlatformSpecificSubfeature:
>>>>>>> d233e0af
            true
        default:
            false
        }
    }

    public var cohortType: (any FeatureFlagCohortDescribing.Type)? {
        switch self {
        case .popoverVsBannerExperiment:
            return PopoverVSBannerExperimentCohort.self
        default:
            return nil
        }
    }

    public enum PopoverVSBannerExperimentCohort: String, FeatureFlagCohortDescribing {
        case control
        case popover
        case banner
     }

    public var supportsLocalOverriding: Bool {
        switch self {
        case .autofillPartialFormSaves,
                .autocompleteTabs,
                .networkProtectionAppStoreSysex,
                .networkProtectionAppStoreSysexMessage,
                .networkProtectionRiskyDomainsProtection,
                .syncSeamlessAccountSwitching,
                .historyView,
                .webExtensions,
                .autoUpdateInDEBUG,
                .updatesWontAutomaticallyRestartApp,
                .popoverVsBannerExperiment,
                .privacyProAuthV2,
                .scamSiteProtection,
                .failsafeExampleCrossPlatformFeature,
                .failsafeExamplePlatformSpecificSubfeature,
                .visualRefresh,
                .tabCrashDebugging,
                .tabCrashRecovery,
                .maliciousSiteProtection,
                .delayedWebviewPresentation,
                .syncSetupBarcodeIsUrlBased,
<<<<<<< HEAD
                .canScanUrlBasedSyncSetupBarcodes,
                .removeWWWInCanonicalizationInThreatProtection:
=======
                .exchangeKeysToSyncWithAnotherDevice:
>>>>>>> d233e0af
            return true
        case .debugMenu,
                .sslCertificatesBypass,
                .appendAtbToSerpQueries,
                .freemiumDBP,
                .contextualOnboarding,
                .unknownUsernameCategorization,
                .credentialsImportPromotionForExistingUsers,
                .dbpRemoteBrokerDelivery:
            return false
        }
    }

    public var source: FeatureFlagSource {
        switch self {
        case .debugMenu:
            return .internalOnly()
        case .appendAtbToSerpQueries:
            return .internalOnly()
        case .sslCertificatesBypass:
            return .remoteReleasable(.subfeature(SslCertificatesSubfeature.allowBypass))
        case .unknownUsernameCategorization:
            return .remoteReleasable(.subfeature(AutofillSubfeature.unknownUsernameCategorization))
        case .freemiumDBP:
            return .remoteReleasable(.subfeature(DBPSubfeature.freemium))
        case .maliciousSiteProtection:
            return .remoteReleasable(.subfeature(MaliciousSiteProtectionSubfeature.onByDefault))
        case .contextualOnboarding:
            return .remoteReleasable(.feature(.contextualOnboarding))
        case .credentialsImportPromotionForExistingUsers:
            return .remoteReleasable(.subfeature(AutofillSubfeature.credentialsImportPromotionForExistingUsers))
        case .networkProtectionAppStoreSysex:
            return .remoteReleasable(.subfeature(NetworkProtectionSubfeature.appStoreSystemExtension))
        case .networkProtectionAppStoreSysexMessage:
            return .remoteReleasable(.subfeature(NetworkProtectionSubfeature.appStoreSystemExtensionMessage))
        case .historyView:
            return .remoteReleasable(.subfeature(HTMLHistoryPageSubfeature.isLaunched))
        case .autoUpdateInDEBUG:
            return .disabled
        case .updatesWontAutomaticallyRestartApp:
            return .internalOnly()
        case .autofillPartialFormSaves:
            return .remoteReleasable(.subfeature(AutofillSubfeature.partialFormSaves))
        case .autocompleteTabs:
            return .remoteReleasable(.feature(.autocompleteTabs))
        case .webExtensions:
            return .internalOnly()
        case .syncSeamlessAccountSwitching:
            return .remoteReleasable(.subfeature(SyncSubfeature.seamlessAccountSwitching))
        case .scamSiteProtection:
            return .remoteReleasable(.subfeature(MaliciousSiteProtectionSubfeature.scamProtection))
        case .networkProtectionRiskyDomainsProtection:
            return .remoteReleasable(.subfeature(NetworkProtectionSubfeature.riskyDomainsProtection))
        case .popoverVsBannerExperiment:
            return .remoteReleasable(.subfeature(SetAsDefaultAndAddToDockSubfeature.popoverVsBannerExperiment))
        case .privacyProAuthV2:
            return .remoteReleasable(.subfeature(PrivacyProSubfeature.privacyProAuthV2))
        case .failsafeExampleCrossPlatformFeature:
            return .remoteReleasable(.feature(.intentionallyLocalOnlyFeatureForTests))
        case .failsafeExamplePlatformSpecificSubfeature:
            return .remoteReleasable(.subfeature(MacOSBrowserConfigSubfeature.intentionallyLocalOnlySubfeatureForTests))
        case .visualRefresh:
            return .internalOnly()
        case .tabCrashDebugging:
            return .disabled
        case .tabCrashRecovery:
            return .remoteReleasable(.feature(.tabCrashRecovery))
        case .delayedWebviewPresentation:
            return .remoteReleasable(.feature(.delayedWebviewPresentation))
        case .dbpRemoteBrokerDelivery:
            return .remoteReleasable(.subfeature(DBPSubfeature.remoteBrokerDelivery))
        case .syncSetupBarcodeIsUrlBased:
            return .disabled
<<<<<<< HEAD
        case .canScanUrlBasedSyncSetupBarcodes:
            return .remoteReleasable(.subfeature(SyncSubfeature.canScanUrlBasedSyncSetupBarcodes))
        case .removeWWWInCanonicalizationInThreatProtection:
            return .remoteReleasable(.subfeature(MaliciousSiteProtectionSubfeature.removeWWWInCanonicalization))
=======
        case .exchangeKeysToSyncWithAnotherDevice:
            return .remoteReleasable(.subfeature(SyncSubfeature.exchangeKeysToSyncWithAnotherDevice))
>>>>>>> d233e0af
        }
    }
}

public extension FeatureFlagger {

    func isFeatureOn(_ featureFlag: FeatureFlag) -> Bool {
        isFeatureOn(for: featureFlag)
    }
}<|MERGE_RESOLUTION|>--- conflicted
+++ resolved
@@ -85,26 +85,20 @@
     /// https://app.asana.com/1/137249556945/project/72649045549333/task/1210081345713964?focus=true
     case syncSetupBarcodeIsUrlBased
 
-<<<<<<< HEAD
+    /// https://app.asana.com/1/137249556945/project/414235014887631/task/1210325960030113?focus=true
+    case exchangeKeysToSyncWithAnotherDevice
+
     /// https://app.asana.com/1/137249556945/project/72649045549333/task/1210081345713964?focus=true
     case canScanUrlBasedSyncSetupBarcodes
 
     /// https://app.asana.com/1/137249556945/task/1210330600670666
     case removeWWWInCanonicalizationInThreatProtection
-=======
-    /// https://app.asana.com/1/137249556945/project/414235014887631/task/1210325960030113?focus=true
-    case exchangeKeysToSyncWithAnotherDevice
->>>>>>> d233e0af
 }
 
 extension FeatureFlag: FeatureFlagDescribing {
     public var defaultValue: Bool {
         switch self {
-<<<<<<< HEAD
-        case .failsafeExampleCrossPlatformFeature, .failsafeExamplePlatformSpecificSubfeature, .canScanUrlBasedSyncSetupBarcodes, .removeWWWInCanonicalizationInThreatProtection:
-=======
-        case .failsafeExampleCrossPlatformFeature, .failsafeExamplePlatformSpecificSubfeature:
->>>>>>> d233e0af
+        case .failsafeExampleCrossPlatformFeature, .failsafeExamplePlatformSpecificSubfeature, .removeWWWInCanonicalizationInThreatProtection:
             true
         default:
             false
@@ -149,12 +143,9 @@
                 .maliciousSiteProtection,
                 .delayedWebviewPresentation,
                 .syncSetupBarcodeIsUrlBased,
-<<<<<<< HEAD
+                .exchangeKeysToSyncWithAnotherDevice,
                 .canScanUrlBasedSyncSetupBarcodes,
                 .removeWWWInCanonicalizationInThreatProtection:
-=======
-                .exchangeKeysToSyncWithAnotherDevice:
->>>>>>> d233e0af
             return true
         case .debugMenu,
                 .sslCertificatesBypass,
@@ -228,15 +219,12 @@
             return .remoteReleasable(.subfeature(DBPSubfeature.remoteBrokerDelivery))
         case .syncSetupBarcodeIsUrlBased:
             return .disabled
-<<<<<<< HEAD
+        case .exchangeKeysToSyncWithAnotherDevice:
+            return .remoteReleasable(.subfeature(SyncSubfeature.exchangeKeysToSyncWithAnotherDevice))
         case .canScanUrlBasedSyncSetupBarcodes:
             return .remoteReleasable(.subfeature(SyncSubfeature.canScanUrlBasedSyncSetupBarcodes))
         case .removeWWWInCanonicalizationInThreatProtection:
             return .remoteReleasable(.subfeature(MaliciousSiteProtectionSubfeature.removeWWWInCanonicalization))
-=======
-        case .exchangeKeysToSyncWithAnotherDevice:
-            return .remoteReleasable(.subfeature(SyncSubfeature.exchangeKeysToSyncWithAnotherDevice))
->>>>>>> d233e0af
         }
     }
 }
