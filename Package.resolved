--- conflicted
+++ resolved
@@ -14,13 +14,8 @@
       "kind" : "remoteSourceControl",
       "location" : "https://github.com/duckduckgo/content-scope-scripts",
       "state" : {
-<<<<<<< HEAD
-        "revision" : "7a37fdc86198b0447e9ff17dbf494171bfaddc33",
-        "version" : "7.16.0"
-=======
         "revision" : "1876d68142cf4f9abfaaee235a015d287eb71226",
         "version" : "7.17.0"
->>>>>>> b5fe560f
       }
     },
     {
