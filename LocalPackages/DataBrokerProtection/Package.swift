// swift-tools-version: 5.7
// The swift-tools-version declares the minimum version of Swift required to build this package.
//
//  Package.swift
//
//  Copyright © 2023 DuckDuckGo. All rights reserved.
//
//  Licensed under the Apache License, Version 2.0 (the "License");
//  you may not use this file except in compliance with the License.
//  You may obtain a copy of the License at
//
//  http://www.apache.org/licenses/LICENSE-2.0
//
//  Unless required by applicable law or agreed to in writing, software
//  distributed under the License is distributed on an "AS IS" BASIS,
//  WITHOUT WARRANTIES OR CONDITIONS OF ANY KIND, either express or implied.
//  See the License for the specific language governing permissions and
//  limitations under the License.
//

import PackageDescription

let package = Package(
    name: "DataBrokerProtection",
    platforms: [ .macOS("11.4") ],
    products: [
        .library(
            name: "DataBrokerProtection",
            targets: ["DataBrokerProtection"])
    ],
    dependencies: [
<<<<<<< HEAD
        .package(url: "https://github.com/duckduckgo/BrowserServicesKit", exact: "181.0.0"),
=======
        .package(url: "https://github.com/duckduckgo/BrowserServicesKit", exact: "180.0.0-1"),
>>>>>>> 47731ad3
        .package(path: "../SwiftUIExtensions"),
        .package(path: "../XPCHelper"),
    ],
    targets: [
        .target(
            name: "DataBrokerProtection",
            dependencies: [
                .product(name: "BrowserServicesKit", package: "BrowserServicesKit"),
                .product(name: "SwiftUIExtensions", package: "SwiftUIExtensions"),
                .byName(name: "XPCHelper"),
                .product(name: "PixelKit", package: "BrowserServicesKit"),
            ],
            resources: [.process("Resources")],
            swiftSettings: [
                .define("DEBUG", .when(configuration: .debug))
            ]
        ),
        .testTarget(
            name: "DataBrokerProtectionTests",
            dependencies: [
                "DataBrokerProtection",
                "BrowserServicesKit",
            ],
            resources: [
                .process("Resources")
            ]
        )
    ]
)<|MERGE_RESOLUTION|>--- conflicted
+++ resolved
@@ -29,11 +29,7 @@
             targets: ["DataBrokerProtection"])
     ],
     dependencies: [
-<<<<<<< HEAD
-        .package(url: "https://github.com/duckduckgo/BrowserServicesKit", exact: "181.0.0"),
-=======
-        .package(url: "https://github.com/duckduckgo/BrowserServicesKit", exact: "180.0.0-1"),
->>>>>>> 47731ad3
+        .package(url: "https://github.com/duckduckgo/BrowserServicesKit", exact: "181.0.1"),
         .package(path: "../SwiftUIExtensions"),
         .package(path: "../XPCHelper"),
     ],
