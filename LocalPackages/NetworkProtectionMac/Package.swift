--- conflicted
+++ resolved
@@ -33,11 +33,7 @@
         .library(name: "VPNAppLauncher", targets: ["VPNAppLauncher"]),
     ],
     dependencies: [
-<<<<<<< HEAD
         .package(url: "https://github.com/duckduckgo/BrowserServicesKit", exact: "221.2.0"),
-=======
-        .package(url: "https://github.com/duckduckgo/BrowserServicesKit", exact: "219.0.0-1"),
->>>>>>> ee8dfa86
         .package(url: "https://github.com/airbnb/lottie-spm", exact: "4.4.3"),
         .package(path: "../AppLauncher"),
         .package(path: "../UDSHelper"),
